﻿namespace StyleCop.Analyzers.MaintainabilityRules
{
    using System.Collections.Immutable;
    using Microsoft.CodeAnalysis;
    using Microsoft.CodeAnalysis.CSharp;
    using Microsoft.CodeAnalysis.CSharp.Syntax;
    using Microsoft.CodeAnalysis.Diagnostics;
    using StyleCop.Analyzers.Helpers;

    /// <summary>
    /// A C# code file contains more than one unique class.
    /// </summary>
    /// <remarks>
    /// <para>A violation of this rule occurs when a C# file contains more than one class. To increase long-term
    /// maintainability of the code-base, each class should be placed in its own file, and file names should reflect the
    /// name of the class within the file.</para>
    ///
    /// <para>It is possible to place other supporting elements within the same file as the class, such as delegates,
    /// enums, etc., if they are related to the class.</para>
    ///
    /// <para>It is also possible to place multiple parts of the same partial class within the same file.</para>
    /// </remarks>
    [DiagnosticAnalyzer(LanguageNames.CSharp)]
    public class SA1402FileMayOnlyContainASingleClass : DiagnosticAnalyzer
    {
        /// <summary>
        /// The ID for diagnostics produced by the <see cref="SA1402FileMayOnlyContainASingleClass"/> analyzer.
        /// </summary>
        public const string DiagnosticId = "SA1402";
        private const string Title = "File may only contain a single class";
        private const string MessageFormat = "File may only contain a single class";
        private const string Category = "StyleCop.CSharp.MaintainabilityRules";
        private const string Description = "A C# code file contains more than one unique class.";
        private const string HelpLink = "http://www.stylecop.com/docs/SA1402.html";

        private static readonly DiagnosticDescriptor Descriptor =
            new DiagnosticDescriptor(DiagnosticId, Title, MessageFormat, Category, DiagnosticSeverity.Warning, true, Description, HelpLink);

        private static readonly ImmutableArray<DiagnosticDescriptor> SupportedDiagnosticsValue =
            ImmutableArray.Create(Descriptor);

        /// <inheritdoc/>
        public override ImmutableArray<DiagnosticDescriptor> SupportedDiagnostics
        {
            get
            {
                return SupportedDiagnosticsValue;
            }
        }

        /// <inheritdoc/>
        public override void Initialize(AnalysisContext context)
        {
<<<<<<< HEAD
            context.RegisterSyntaxTreeActionHonorExclusions(this.HandleSyntaxTree);
=======
            context.RegisterSyntaxTreeAction(this.HandleSyntaxTreeAsync);
>>>>>>> 523908f0
        }

        private async void HandleSyntaxTreeAsync(SyntaxTreeAnalysisContext context)
        {
            var syntaxRoot = await context.Tree.GetRootAsync(context.CancellationToken).ConfigureAwait(false);

            var descentNodes = syntaxRoot.DescendantNodes(descendIntoChildren: node => node != null && !node.IsKind(SyntaxKind.ClassDeclaration));

            string foundClassName = null;
            bool isPartialClass = false;

            foreach (var node in descentNodes)
            {
                if (node.IsKind(SyntaxKind.ClassDeclaration))
                {
                    ClassDeclarationSyntax classDeclaration = node as ClassDeclarationSyntax;
                    if (foundClassName != null)
                    {
                        if (isPartialClass && foundClassName == classDeclaration.Identifier.Text)
                        {
                            continue;
                        }

                        var location = NamedTypeHelpers.GetNameOrIdentifierLocation(node);
                        if (location != null)
                        {
                            context.ReportDiagnostic(Diagnostic.Create(Descriptor, location));
                        }
                    }
                    else
                    {
                        foundClassName = classDeclaration.Identifier.Text;
                        isPartialClass = classDeclaration.Modifiers.Any(SyntaxKind.PartialKeyword);
                    }
                }
            }
        }
    }
}<|MERGE_RESOLUTION|>--- conflicted
+++ resolved
@@ -51,11 +51,7 @@
         /// <inheritdoc/>
         public override void Initialize(AnalysisContext context)
         {
-<<<<<<< HEAD
-            context.RegisterSyntaxTreeActionHonorExclusions(this.HandleSyntaxTree);
-=======
-            context.RegisterSyntaxTreeAction(this.HandleSyntaxTreeAsync);
->>>>>>> 523908f0
+            context.RegisterSyntaxTreeActionHonorExclusions(this.HandleSyntaxTreeAsync);
         }
 
         private async void HandleSyntaxTreeAsync(SyntaxTreeAnalysisContext context)
