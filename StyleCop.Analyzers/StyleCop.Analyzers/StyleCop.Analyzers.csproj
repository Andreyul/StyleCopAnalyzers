﻿<?xml version="1.0" encoding="utf-8"?>
<Project ToolsVersion="14.0" DefaultTargets="Build" xmlns="http://schemas.microsoft.com/developer/msbuild/2003">
  <Import Project="..\..\packages\Tvl.NuGet.BuildTasks.1.0.0-alpha002\build\Tvl.NuGet.BuildTasks.props" Condition="Exists('..\..\packages\Tvl.NuGet.BuildTasks.1.0.0-alpha002\build\Tvl.NuGet.BuildTasks.props')" />
  <Import Project="$(MSBuildExtensionsPath)\$(MSBuildToolsVersion)\Microsoft.Common.props" Condition="Exists('$(MSBuildExtensionsPath)\$(MSBuildToolsVersion)\Microsoft.Common.props')" />
  <PropertyGroup>
    <MinimumVisualStudioVersion>11.0</MinimumVisualStudioVersion>
    <Configuration Condition=" '$(Configuration)' == '' ">Debug</Configuration>
    <Platform Condition=" '$(Platform)' == '' ">AnyCPU</Platform>
    <ProjectGuid>{3B052737-06CE-4182-AE0F-08EB82DFA73E}</ProjectGuid>
    <OutputType>Library</OutputType>
    <AppDesignerFolder>Properties</AppDesignerFolder>
    <RootNamespace>StyleCop.Analyzers</RootNamespace>
    <AssemblyName>StyleCop.Analyzers</AssemblyName>
    <ProjectTypeGuids>{786C830F-07A1-408B-BD7F-6EE04809D6DB};{FAE04EC0-301F-11D3-BF4B-00C04F79EFBC}</ProjectTypeGuids>
    <TargetFrameworkProfile>Profile7</TargetFrameworkProfile>
    <TargetFrameworkVersion>v4.5</TargetFrameworkVersion>
  </PropertyGroup>
  <PropertyGroup Condition=" '$(Configuration)|$(Platform)' == 'Debug|AnyCPU' ">
    <DebugSymbols>true</DebugSymbols>
    <DebugType>full</DebugType>
    <Optimize>false</Optimize>
    <OutputPath>bin\Debug\</OutputPath>
    <DefineConstants>DEBUG;TRACE</DefineConstants>
    <ErrorReport>prompt</ErrorReport>
    <WarningLevel>4</WarningLevel>
    <DocumentationFile>bin\Debug\StyleCop.Analyzers.xml</DocumentationFile>
    <CodeAnalysisRuleSet>..\StyleCop.Analyzers.ruleset</CodeAnalysisRuleSet>
  </PropertyGroup>
  <PropertyGroup Condition=" '$(Configuration)|$(Platform)' == 'Release|AnyCPU' ">
    <DebugType>pdbonly</DebugType>
    <Optimize>true</Optimize>
    <OutputPath>bin\Release\</OutputPath>
    <DefineConstants>TRACE</DefineConstants>
    <ErrorReport>prompt</ErrorReport>
    <WarningLevel>4</WarningLevel>
    <DocumentationFile>bin\Release\StyleCop.Analyzers.xml</DocumentationFile>
    <CodeAnalysisRuleSet>..\StyleCop.Analyzers.ruleset</CodeAnalysisRuleSet>
  </PropertyGroup>
  <PropertyGroup>
    <SignAssembly>true</SignAssembly>
  </PropertyGroup>
  <PropertyGroup>
    <AssemblyOriginatorKeyFile Condition="'$(KeyConfiguration)' == 'Final'">..\..\build\keys\StyleCopAnalyzers.snk</AssemblyOriginatorKeyFile>
    <AssemblyOriginatorKeyFile Condition="'$(KeyConfiguration)' != 'Final'">..\..\build\keys\StyleCopAnalyzers.dev.snk</AssemblyOriginatorKeyFile>
  </PropertyGroup>
  <ItemGroup>
    <Compile Include="AnalyzerConstants.cs" />
    <Compile Include="AnalyzerExtensions.cs" />
    <Compile Include="DocumentationRules\ElementDocumentationSummaryBase.cs" />
    <Compile Include="DocumentationRules\PartialElementDocumentationSummaryBase.cs" />
    <Compile Include="DocumentationRules\PropertyDocumentationSummaryBase.cs" />
    <Compile Include="DocumentationRules\SA1600ElementsMustBeDocumented.cs" />
    <Compile Include="DocumentationRules\SA1601PartialElementsMustBeDocumented.cs" />
    <Compile Include="DocumentationRules\SA1602EnumerationItemsMustBeDocumented.cs" />
    <Compile Include="DocumentationRules\SA1603DocumentationMustContainValidXml.cs" />
    <Compile Include="DocumentationRules\SA1604ElementDocumentationMustHaveSummary.cs" />
    <Compile Include="DocumentationRules\SA1605PartialElementDocumentationMustHaveSummary.cs" />
    <Compile Include="DocumentationRules\SA1606ElementDocumentationMustHaveSummaryText.cs" />
    <Compile Include="DocumentationRules\SA1607PartialElementDocumentationMustHaveSummaryText.cs" />
    <Compile Include="DocumentationRules\SA1608ElementDocumentationMustNotHaveDefaultSummary.cs" />
    <Compile Include="DocumentationRules\SA1609PropertyDocumentationMustHaveValue.cs" />
    <Compile Include="DocumentationRules\SA1609SA1610CodeFixProvider.cs" />
    <Compile Include="DocumentationRules\SA1610PropertyDocumentationMustHaveValueText.cs" />
    <Compile Include="DocumentationRules\SA1611ElementParametersMustBeDocumented.cs" />
    <Compile Include="DocumentationRules\SA1612ElementParameterDocumentationMustMatchElementParameters.cs" />
    <Compile Include="DocumentationRules\SA1613ElementParameterDocumentationMustDeclareParameterName.cs" />
    <Compile Include="DocumentationRules\SA1614ElementParameterDocumentationMustHaveText.cs" />
    <Compile Include="DocumentationRules\SA1615ElementReturnValueMustBeDocumented.cs" />
    <Compile Include="DocumentationRules\SA1616ElementReturnValueDocumentationMustHaveText.cs" />
    <Compile Include="DocumentationRules\SA1617CodeFixProvider.cs" />
    <Compile Include="DocumentationRules\SA1617VoidReturnValueMustNotBeDocumented.cs" />
    <Compile Include="DocumentationRules\SA1618GenericTypeParametersMustBeDocumented.cs" />
    <Compile Include="DocumentationRules\SA1619GenericTypeParametersMustBeDocumentedPartialClass.cs" />
    <Compile Include="DocumentationRules\SA1620GenericTypeParameterDocumentationMustMatchTypeParameters.cs" />
    <Compile Include="DocumentationRules\SA1621GenericTypeParameterDocumentationMustDeclareParameterName.cs" />
    <Compile Include="DocumentationRules\SA1622GenericTypeParameterDocumentationMustHaveText.cs" />
    <Compile Include="DocumentationRules\SA1623PropertySummaryDocumentationMustMatchAccessors.cs" />
    <Compile Include="DocumentationRules\SA1624PropertySummaryDocumentationMustOmitSetAccessorWithRestrictedAccess.cs" />
    <Compile Include="DocumentationRules\SA1625ElementDocumentationMustNotBeCopiedAndPasted.cs" />
    <Compile Include="DocumentationRules\SA1626SingleLineCommentsMustNotUseDocumentationStyleSlashes.cs" />
    <Compile Include="DocumentationRules\SA1627DocumentationTextMustNotBeEmpty.cs" />
    <Compile Include="DocumentationRules\SA1628DocumentationTextMustBeginWithACapitalLetter.cs" />
    <Compile Include="DocumentationRules\SA1629DocumentationTextMustEndWithAPeriod.cs" />
    <Compile Include="DocumentationRules\SA1630DocumentationTextMustContainWhitespace.cs" />
    <Compile Include="DocumentationRules\SA1631DocumentationMustMeetCharacterPercentage.cs" />
    <Compile Include="DocumentationRules\SA1632DocumentationTextMustMeetMinimumCharacterLength.cs" />
    <Compile Include="DocumentationRules\SA1633FileMustHaveHeader.cs" />
    <Compile Include="DocumentationRules\SA1634FileHeaderMustShowCopyright.cs" />
    <Compile Include="DocumentationRules\SA1635FileHeaderMustHaveCopyrightText.cs" />
    <Compile Include="DocumentationRules\SA1636FileHeaderCopyrightTextMustMatch.cs" />
    <Compile Include="DocumentationRules\SA1637FileHeaderMustContainFileName.cs" />
    <Compile Include="DocumentationRules\SA1638FileHeaderFileNameDocumentationMustMatchFileName.cs" />
    <Compile Include="DocumentationRules\SA1639FileHeaderMustHaveSummary.cs" />
    <Compile Include="DocumentationRules\SA1640FileHeaderMustHaveValidCompanyText.cs" />
    <Compile Include="DocumentationRules\SA1641FileHeaderCompanyNameTextMustMatch.cs" />
    <Compile Include="DocumentationRules\SA1642ConstructorSummaryDocumentationMustBeginWithStandardText.cs" />
    <Compile Include="DocumentationRules\SA1642SA1643CodeFixProvider.cs" />
    <Compile Include="DocumentationRules\SA1643DestructorSummaryDocumentationMustBeginWithStandardText.cs" />
    <Compile Include="DocumentationRules\SA1644DocumentationHeadersMustNotContainBlankLines.cs" />
    <Compile Include="DocumentationRules\SA1645IncludedDocumentationFileDoesNotExist.cs" />
    <Compile Include="DocumentationRules\SA1646IncludedDocumentationXPathDoesNotExist.cs" />
    <Compile Include="DocumentationRules\SA1647IncludeNodeDoesNotContainValidFileAndPath.cs" />
    <Compile Include="DocumentationRules\SA1648InheritDocMustBeUsedWithInheritingClass.cs" />
    <Compile Include="DocumentationRules\SA1649FileHeaderFileNameDocumentationMustMatchTypeName.cs" />
    <Compile Include="DocumentationRules\SA1650ElementDocumentationMustBeSpelledCorrectly.cs" />
    <Compile Include="DocumentationRules\StandardTextDiagnosticBase.cs" />
    <Compile Include="GeneratedCodeAnalysisExtensions.cs" />
    <Compile Include="Helpers\DocumentationCommentExtensions.cs" />
    <Compile Include="Helpers\EnumerableHelpers.cs" />
    <Compile Include="Helpers\IndentationHelper.cs" />
    <Compile Include="Helpers\IndentationOptions.cs" />
    <Compile Include="Helpers\NamedTypeHelpers.cs" />
    <Compile Include="Helpers\PreservingDocumentChangeAction.cs" />
    <Compile Include="Helpers\RenameHelper.cs" />
    <Compile Include="Helpers\TriviaHelper.cs" />
    <Compile Include="Helpers\XmlCommentHelper.cs" />
<<<<<<< HEAD
    <Compile Include="Helpers\XmlSyntaxFactory.cs" />
=======
    <Compile Include="LayoutRules\SA1500CodeFixProvider.cs" />
>>>>>>> 4f3e67c8
    <Compile Include="LayoutRules\SA1500CurlyBracketsForMultiLineStatementsMustNotShareLine.cs" />
    <Compile Include="LayoutRules\SA1501StatementMustNotBeOnASingleLine.cs" />
    <Compile Include="LayoutRules\SA1502CodeFixProvider.cs" />
    <Compile Include="LayoutRules\SA1502ElementMustNotBeOnASingleLine.cs" />
    <Compile Include="LayoutRules\SA1503CodeFixProvider.cs" />
    <Compile Include="LayoutRules\SA1503CurlyBracketsMustNotBeOmitted.cs" />
    <Compile Include="LayoutRules\SA1504AllAccessorsMustBeSingleLineOrMultiLine.cs" />
    <Compile Include="LayoutRules\SA1505OpeningCurlyBracketsMustNotBeFollowedByBlankLine.cs" />
    <Compile Include="LayoutRules\SA1506ElementDocumentationHeadersMustNotBeFollowedByBlankLine.cs" />
    <Compile Include="LayoutRules\SA1507CodeFixProvider.cs" />
    <Compile Include="LayoutRules\SA1507CodeMustNotContainMultipleBlankLinesInARow.cs" />
    <Compile Include="LayoutRules\SA1508ClosingCurlyBracketsMustNotBePrecededByBlankLine.cs" />
    <Compile Include="LayoutRules\SA1509CodeFixProvider.cs" />
    <Compile Include="LayoutRules\SA1509OpeningCurlyBracketsMustNotBePrecededByBlankLine.cs" />
    <Compile Include="LayoutRules\SA1510ChainedStatementBlocksMustNotBePrecededByBlankLine.cs" />
    <Compile Include="LayoutRules\SA1511WhileDoFooterMustNotBePrecededByBlankLine.cs" />
    <Compile Include="LayoutRules\SA1512SingleLineCommentsMustNotBeFollowedByBlankLine.cs" />
    <Compile Include="LayoutRules\SA1513ClosingCurlyBracketMustBeFollowedByBlankLine.cs" />
    <Compile Include="LayoutRules\SA1513CodeFixProvider.cs" />
    <Compile Include="LayoutRules\SA1514ElementDocumentationHeaderMustBePrecededByBlankLine.cs" />
    <Compile Include="LayoutRules\SA1515SingleLineCommentMustBePrecededByBlankLine.cs" />
    <Compile Include="LayoutRules\SA1516CodeFixProvider.cs" />
    <Compile Include="LayoutRules\SA1516ElementsMustBeSeparatedByBlankLine.cs" />
    <Compile Include="LayoutRules\SA1517CodeFixProvider.cs" />
    <Compile Include="LayoutRules\SA1517CodeMustNotContainBlankLinesAtStartOfFile.cs" />
    <Compile Include="LayoutRules\SA1518CodeFixProvider.cs" />
    <Compile Include="LayoutRules\SA1518CodeMustNotContainBlankLinesAtEndOfFile.cs" />
    <Compile Include="MaintainabilityRules\SA1119CodeFixProvider.cs" />
    <Compile Include="MaintainabilityRules\SA1119StatementMustNotUseUnnecessaryParenthesis.cs" />
    <Compile Include="MaintainabilityRules\SA1400AccessModifierMustBeDeclared.cs" />
    <Compile Include="MaintainabilityRules\SA1400CodeFixProvider.cs" />
    <Compile Include="MaintainabilityRules\SA1401FieldsMustBePrivate.cs" />
    <Compile Include="MaintainabilityRules\SA1402FileMayOnlyContainASingleClass.cs" />
    <Compile Include="MaintainabilityRules\SA1403FileMayOnlyContainASingleNamespace.cs" />
    <Compile Include="MaintainabilityRules\SA1404CodeAnalysisSuppressionMustHaveJustification.cs" />
    <Compile Include="MaintainabilityRules\SA1405DebugAssertMustProvideMessageText.cs" />
    <Compile Include="MaintainabilityRules\SA1406DebugFailMustProvideMessageText.cs" />
    <Compile Include="MaintainabilityRules\SA1407ArithmeticExpressionsMustDeclarePrecedence.cs" />
    <Compile Include="MaintainabilityRules\SA1407SA1408CodeFixProvider.cs" />
    <Compile Include="MaintainabilityRules\SA1407SA1408FixAllProvider.cs" />
    <Compile Include="MaintainabilityRules\SA1408ConditionalExpressionsMustDeclarePrecedence.cs" />
    <Compile Include="MaintainabilityRules\SA1409RemoveUnnecessaryCode.cs" />
    <Compile Include="MaintainabilityRules\SA1410RemoveDelegateParenthesisWhenPossible.cs" />
    <Compile Include="MaintainabilityRules\SA1410SA1411CodeFixProvider.cs" />
    <Compile Include="MaintainabilityRules\SA1411AttributeConstructorMustNotUseUnnecessaryParenthesis.cs" />
    <Compile Include="MaintainabilityRules\SystemDiagnosticsDebugDiagnosticBase.cs" />
    <Compile Include="NamingRules\SA1300ElementMustBeginWithUpperCaseLetter.cs" />
    <Compile Include="NamingRules\SA1301ElementMustBeginWithLowerCaseLetter.cs" />
    <Compile Include="NamingRules\SA1302CodeFixProvider.cs" />
    <Compile Include="NamingRules\SA1302InterfaceNamesMustBeginWithI.cs" />
    <Compile Include="NamingRules\SA1303ConstFieldNamesMustBeginWithUpperCaseLetter.cs" />
    <Compile Include="NamingRules\SA1304NonPrivateReadonlyFieldsMustBeginWithUpperCaseLetter.cs" />
    <Compile Include="NamingRules\SA1304SA1311CodeFixProvider.cs" />
    <Compile Include="NamingRules\SA1305FieldNamesMustNotUseHungarianNotation.cs" />
    <Compile Include="NamingRules\SA1306CodeFixProvider.cs" />
    <Compile Include="NamingRules\SA1306FieldNamesMustBeginWithLowerCaseLetter.cs" />
    <Compile Include="NamingRules\SA1307AccessibleFieldsMustBeginWithUpperCaseLetter.cs" />
    <Compile Include="NamingRules\SA1307CodeFixProvider.cs" />
    <Compile Include="NamingRules\SA1308CodeFixProvider.cs" />
    <Compile Include="NamingRules\SA1308VariableNamesMustNotBePrefixed.cs" />
    <Compile Include="NamingRules\SA1309CodeFixProvider.cs" />
    <Compile Include="NamingRules\SA1309FieldNamesMustNotBeginWithUnderscore.cs" />
    <Compile Include="NamingRules\SA1310CodeFixProvider.cs" />
    <Compile Include="NamingRules\SA1310FieldNamesMustNotContainUnderscore.cs" />
    <Compile Include="NamingRules\SA1311StaticReadonlyFieldsMustBeginWithUpperCaseLetter.cs" />
    <Compile Include="NoCodeFixAttribute.cs" />
    <Compile Include="OrderingRules\SA1200UsingDirectivesMustBePlacedWithinNamespace.cs" />
    <Compile Include="OrderingRules\SA1201ElementsMustAppearInTheCorrectOrder.cs" />
    <Compile Include="OrderingRules\SA1202ElementsMustBeOrderedByAccess.cs" />
    <Compile Include="OrderingRules\SA1203ConstantsMustAppearBeforeFields.cs" />
    <Compile Include="OrderingRules\SA1204StaticElementsMustAppearBeforeInstanceElements.cs" />
    <Compile Include="OrderingRules\SA1205CodeFixProvider.cs" />
    <Compile Include="OrderingRules\SA1205PartialElementsMustDeclareAccess.cs" />
    <Compile Include="OrderingRules\SA1206DeclarationKeywordsMustFollowOrder.cs" />
    <Compile Include="OrderingRules\SA1207ProtectedMustComeBeforeInternal.cs" />
    <Compile Include="OrderingRules\SA1208SystemUsingDirectivesMustBePlacedBeforeOtherUsingDirectives.cs" />
    <Compile Include="OrderingRules\SA1209UsingAliasDirectivesMustBePlacedAfterOtherUsingDirectives.cs" />
    <Compile Include="OrderingRules\SA1210UsingDirectivesMustBeOrderedAlphabeticallyByNamespace.cs" />
    <Compile Include="OrderingRules\SA1211UsingAliasDirectivesMustBeOrderedAlphabeticallyByAliasName.cs" />
    <Compile Include="OrderingRules\SA1212PropertyAccessorsMustFollowOrder.cs" />
    <Compile Include="OrderingRules\SA1213EventAccessorsMustFollowOrder.cs" />
    <Compile Include="OrderingRules\SA1214StaticReadonlyElementsMustAppearBeforeStaticNonReadonlyElements.cs" />
    <Compile Include="OrderingRules\SA1215InstanceReadonlyElementsMustAppearBeforeInstanceNonReadonlyElements.cs" />
    <Compile Include="Properties\AssemblyInfo.cs" />
    <Compile Include="ReadabilityRules\RemoveRegionCodeFixProvider.cs" />
    <Compile Include="ReadabilityRules\SA1100CodeFixProvider.cs" />
    <Compile Include="ReadabilityRules\SA1100DoNotPrefixCallsWithBaseUnlessLocalImplementationExists.cs" />
    <Compile Include="ReadabilityRules\SA1101CodeFixProvider.cs" />
    <Compile Include="ReadabilityRules\SA1101PrefixLocalCallsWithThis.cs" />
    <Compile Include="ReadabilityRules\SA1102QueryClauseMustFollowPreviousClause.cs" />
    <Compile Include="ReadabilityRules\SA1103QueryClausesMustBeOnSeparateLinesOrAllOnOneLine.cs" />
    <Compile Include="ReadabilityRules\SA1104QueryClauseMustBeginOnNewLineWhenPreviousClauseSpansMultipleLines.cs" />
    <Compile Include="ReadabilityRules\SA1105QueryClausesSpanningMultipleLinesMustBeginOnOwnLine.cs" />
    <Compile Include="ReadabilityRules\SA1106CodeMustNotContainEmptyStatements.cs" />
    <Compile Include="ReadabilityRules\SA1107CodeMustNotContainMultipleStatementsOnOneLine.cs" />
    <Compile Include="ReadabilityRules\SA1108BlockStatementsMustNotContainEmbeddedComments.cs" />
    <Compile Include="ReadabilityRules\SA1109BlockStatementsMustNotContainEmbeddedRegions.cs" />
    <Compile Include="ReadabilityRules\SA1110OpeningParenthesisMustBeOnDeclarationLine.cs" />
    <Compile Include="ReadabilityRules\SA1111ClosingParenthesisMustBeOnLineOfLastParameter.cs" />
    <Compile Include="ReadabilityRules\SA1112ClosingParenthesisMustBeOnLineOfOpeningParenthesis.cs" />
    <Compile Include="ReadabilityRules\SA1113CommaMustBeOnSameLineAsPreviousParameter.cs" />
    <Compile Include="ReadabilityRules\SA1114ParameterListMustFollowDeclaration.cs" />
    <Compile Include="ReadabilityRules\SA1115ParameterMustFollowComma.cs" />
    <Compile Include="ReadabilityRules\SA1116SplitParametersMustStartOnLineAfterDeclaration.cs" />
    <Compile Include="ReadabilityRules\SA1117ParametersMustBeOnSameLineOrSeparateLines.cs" />
    <Compile Include="ReadabilityRules\SA1118ParameterMustNotSpanMultipleLines.cs" />
    <Compile Include="ReadabilityRules\SA1120CommentsMustContainText.cs" />
    <Compile Include="ReadabilityRules\SA1121CodeFixProvider.cs" />
    <Compile Include="ReadabilityRules\SA1121UseBuiltInTypeAlias.cs" />
    <Compile Include="ReadabilityRules\SA1122CodeFixProvider.cs" />
    <Compile Include="ReadabilityRules\SA1122UseStringEmptyForEmptyStrings.cs" />
    <Compile Include="ReadabilityRules\SA1123DoNotPlaceRegionsWithinElements.cs" />
    <Compile Include="ReadabilityRules\SA1124DoNotUseRegions.cs" />
    <Compile Include="ReadabilityRules\SA1125UseShorthandForNullableTypes.cs" />
    <Compile Include="ReadabilityRules\SA1126PrefixCallsCorrectly.cs" />
    <Compile Include="SpacingRules\SA1000CodeFixProvider.cs" />
    <Compile Include="SpacingRules\SA1000KeywordsMustBeSpacedCorrectly.cs" />
    <Compile Include="SpacingRules\SA1001CodeFixProvider.cs" />
    <Compile Include="SpacingRules\SA1001CommasMustBeSpacedCorrectly.cs" />
    <Compile Include="SpacingRules\SA1002CodeFixProvider.cs" />
    <Compile Include="SpacingRules\SA1002SemicolonsMustBeSpacedCorrectly.cs" />
    <Compile Include="SpacingRules\SA1003CodeFixProvider.cs" />
    <Compile Include="SpacingRules\SA1003SymbolsMustBeSpacedCorrectly.cs" />
    <Compile Include="SpacingRules\SA1004DocumentationLinesMustBeginWithSingleSpace.cs" />
    <Compile Include="SpacingRules\SA1005CodeFixProvider.cs" />
    <Compile Include="SpacingRules\SA1005SingleLineCommentsMustBeginWithSingleSpace.cs" />
    <Compile Include="SpacingRules\SA1006CodeFixProvider.cs" />
    <Compile Include="SpacingRules\SA1006PreprocessorKeywordsMustNotBePrecededBySpace.cs" />
    <Compile Include="SpacingRules\SA1007CodeFixProvider.cs" />
    <Compile Include="SpacingRules\SA1007OperatorKeywordMustBeFollowedBySpace.cs" />
    <Compile Include="SpacingRules\SA1008OpeningParenthesisMustBeSpacedCorrectly.cs" />
    <Compile Include="SpacingRules\SA1009ClosingParenthesisMustBeSpacedCorrectly.cs" />
    <Compile Include="SpacingRules\SA1010CodeFixProvider.cs" />
    <Compile Include="SpacingRules\SA1010OpeningSquareBracketsMustBeSpacedCorrectly.cs" />
    <Compile Include="SpacingRules\SA1011ClosingSquareBracketsMustBeSpacedCorrectly.cs" />
    <Compile Include="SpacingRules\SA1011CodeFixProvider.cs" />
    <Compile Include="SpacingRules\SA1012OpeningCurlyBracketsMustBeSpacedCorrectly.cs" />
    <Compile Include="SpacingRules\SA1013ClosingCurlyBracketsMustBeSpacedCorrectly.cs" />
    <Compile Include="SpacingRules\SA1014OpeningGenericBracketsMustBeSpacedCorrectly.cs" />
    <Compile Include="SpacingRules\SA1015ClosingGenericBracketsMustBeSpacedCorrectly.cs" />
    <Compile Include="SpacingRules\SA1016CodeFixProvider.cs" />
    <Compile Include="SpacingRules\SA1016OpeningAttributeBracketsMustBeSpacedCorrectly.cs" />
    <Compile Include="SpacingRules\SA1017ClosingAttributeBracketsMustBeSpacedCorrectly.cs" />
    <Compile Include="SpacingRules\SA1017CodeFixProvider.cs" />
    <Compile Include="SpacingRules\SA1018CodeFixProvider.cs" />
    <Compile Include="SpacingRules\SA1018NullableTypeSymbolsMustNotBePrecededBySpace.cs" />
    <Compile Include="SpacingRules\SA1019MemberAccessSymbolsMustBeSpacedCorrectly.cs" />
    <Compile Include="SpacingRules\SA1020IncrementDecrementSymbolsMustBeSpacedCorrectly.cs" />
    <Compile Include="SpacingRules\SA1021CodeFixProvider.cs" />
    <Compile Include="SpacingRules\SA1021NegativeSignsMustBeSpacedCorrectly.cs" />
    <Compile Include="SpacingRules\SA1022CodeFixProvider.cs" />
    <Compile Include="SpacingRules\SA1022PositiveSignsMustBeSpacedCorrectly.cs" />
    <Compile Include="SpacingRules\SA1023DereferenceAndAccessOfSymbolsMustBeSpacedCorrectly.cs" />
    <Compile Include="SpacingRules\SA1024ColonsMustBeSpacedCorrectly.cs" />
    <Compile Include="SpacingRules\SA1025CodeMustNotContainMultipleWhitespaceInARow.cs" />
    <Compile Include="SpacingRules\SA1026CodeFixProvider.cs" />
    <Compile Include="SpacingRules\SA1026CodeMustNotContainSpaceAfterNewKeywordInImplicitlyTypedArrayAllocation.cs" />
    <Compile Include="SpacingRules\SA1027TabsMustNotBeUsed.cs" />
    <Compile Include="SpacingRules\SA1028CodeFixProvider.cs" />
    <Compile Include="SpacingRules\SA1028CodeMustNotContainTrailingWhitespace.cs" />
    <Compile Include="SpacingRules\SpacingExtensions.cs" />
  </ItemGroup>
  <ItemGroup>
    <None Include="..\..\build\keys\StyleCopAnalyzers.dev.snk">
      <Link>StyleCopAnalyzers.dev.snk</Link>
    </None>
    <None Include="..\..\build\keys\StyleCopAnalyzers.snk">
      <Link>StyleCopAnalyzers.snk</Link>
    </None>
    <None Include="..\StyleCop.Analyzers.ruleset">
      <Link>StyleCop.Analyzers.ruleset</Link>
    </None>
    <None Include="packages.config" />
    <NuGetManifest Include="StyleCop.Analyzers.nuspec">
      <SubType>Designer</SubType>
      <Symbols>True</Symbols>
      <PackageAnalysis>False</PackageAnalysis>
    </NuGetManifest>
    <None Include="tools\install.ps1" />
    <None Include="tools\uninstall.ps1" />
    <None Include="ReadMe.txt" />
  </ItemGroup>
  <ItemGroup>
    <Reference Include="Microsoft.CodeAnalysis">
      <HintPath>..\..\packages\Microsoft.CodeAnalysis.Common.1.0.0-rc2\lib\portable-net45+win8\Microsoft.CodeAnalysis.dll</HintPath>
    </Reference>
    <Reference Include="Microsoft.CodeAnalysis.CSharp">
      <HintPath>..\..\packages\Microsoft.CodeAnalysis.CSharp.1.0.0-rc2\lib\portable-net45+win8\Microsoft.CodeAnalysis.CSharp.dll</HintPath>
    </Reference>
    <Reference Include="Microsoft.CodeAnalysis.CSharp.Workspaces">
      <HintPath>..\..\packages\Microsoft.CodeAnalysis.CSharp.Workspaces.1.0.0-rc2\lib\portable-net45+win8\Microsoft.CodeAnalysis.CSharp.Workspaces.dll</HintPath>
    </Reference>
    <Reference Include="Microsoft.CodeAnalysis.Workspaces">
      <HintPath>..\..\packages\Microsoft.CodeAnalysis.Workspaces.Common.1.0.0-rc2\lib\portable-net45+win8\Microsoft.CodeAnalysis.Workspaces.dll</HintPath>
    </Reference>
    <Reference Include="System.Collections.Immutable">
      <HintPath>..\..\packages\System.Collections.Immutable.1.1.33-beta\lib\portable-net45+win8+wp8+wpa81\System.Collections.Immutable.dll</HintPath>
    </Reference>
    <Reference Include="System.Composition.AttributedModel">
      <HintPath>..\..\packages\Microsoft.Composition.1.0.27\lib\portable-net45+win8+wp8+wpa81\System.Composition.AttributedModel.dll</HintPath>
    </Reference>
    <Reference Include="System.Composition.Convention">
      <HintPath>..\..\packages\Microsoft.Composition.1.0.27\lib\portable-net45+win8+wp8+wpa81\System.Composition.Convention.dll</HintPath>
    </Reference>
    <Reference Include="System.Composition.Hosting">
      <HintPath>..\..\packages\Microsoft.Composition.1.0.27\lib\portable-net45+win8+wp8+wpa81\System.Composition.Hosting.dll</HintPath>
    </Reference>
    <Reference Include="System.Composition.Runtime">
      <HintPath>..\..\packages\Microsoft.Composition.1.0.27\lib\portable-net45+win8+wp8+wpa81\System.Composition.Runtime.dll</HintPath>
    </Reference>
    <Reference Include="System.Composition.TypedParts">
      <HintPath>..\..\packages\Microsoft.Composition.1.0.27\lib\portable-net45+win8+wp8+wpa81\System.Composition.TypedParts.dll</HintPath>
    </Reference>
    <Reference Include="System.Reflection.Metadata">
      <HintPath>..\..\packages\System.Reflection.Metadata.1.0.18-beta\lib\portable-net45+win8\System.Reflection.Metadata.dll</HintPath>
    </Reference>
  </ItemGroup>
  <ItemGroup>
    <Analyzer Include="..\..\packages\AsyncUsageAnalyzers.1.0.0-alpha001\tools\analyzers\AsyncUsageAnalyzers.dll" />
    <Analyzer Include="..\..\packages\Microsoft.CodeAnalysis.Analyzers.1.0.0-rc2\tools\analyzers\C#\Microsoft.CodeAnalysis.Analyzers.dll" />
    <Analyzer Include="..\..\packages\Microsoft.CodeAnalysis.Analyzers.1.0.0-rc2\tools\analyzers\C#\Microsoft.CodeAnalysis.CSharp.Analyzers.dll" />
    <Analyzer Include="..\..\packages\StyleCop.Analyzers.1.0.0-alpha006\tools\analyzers\StyleCop.Analyzers.dll" />
  </ItemGroup>
  <Import Project="$(MSBuildExtensionsPath32)\Microsoft\Portable\$(TargetFrameworkVersion)\Microsoft.Portable.CSharp.targets" />
  <Target Name="EnsureNuGetPackageBuildImports" BeforeTargets="PrepareForBuild">
    <PropertyGroup>
      <ErrorText>This project references NuGet package(s) that are missing on this computer. Use NuGet Package Restore to download them.  For more information, see http://go.microsoft.com/fwlink/?LinkID=322105. The missing file is {0}.</ErrorText>
    </PropertyGroup>
    <Error Condition="!Exists('..\..\packages\Tvl.NuGet.BuildTasks.1.0.0-alpha002\build\Tvl.NuGet.BuildTasks.props')" Text="$([System.String]::Format('$(ErrorText)', '..\..\packages\Tvl.NuGet.BuildTasks.1.0.0-alpha002\build\Tvl.NuGet.BuildTasks.props'))" />
    <Error Condition="!Exists('..\..\packages\Tvl.NuGet.BuildTasks.1.0.0-alpha002\build\Tvl.NuGet.BuildTasks.targets')" Text="$([System.String]::Format('$(ErrorText)', '..\..\packages\Tvl.NuGet.BuildTasks.1.0.0-alpha002\build\Tvl.NuGet.BuildTasks.targets'))" />
  </Target>
  <Import Project="..\..\packages\Tvl.NuGet.BuildTasks.1.0.0-alpha002\build\Tvl.NuGet.BuildTasks.targets" Condition="Exists('..\..\packages\Tvl.NuGet.BuildTasks.1.0.0-alpha002\build\Tvl.NuGet.BuildTasks.targets')" />
  <!-- To modify your build process, add your task inside one of the targets below and uncomment it. 
       Other similar extension points exist, see Microsoft.Common.targets.
  <Target Name="BeforeBuild">
  </Target>
  <Target Name="AfterBuild">
  </Target>
  -->
</Project><|MERGE_RESOLUTION|>--- conflicted
+++ resolved
@@ -110,15 +110,11 @@
     <Compile Include="Helpers\IndentationHelper.cs" />
     <Compile Include="Helpers\IndentationOptions.cs" />
     <Compile Include="Helpers\NamedTypeHelpers.cs" />
-    <Compile Include="Helpers\PreservingDocumentChangeAction.cs" />
     <Compile Include="Helpers\RenameHelper.cs" />
     <Compile Include="Helpers\TriviaHelper.cs" />
     <Compile Include="Helpers\XmlCommentHelper.cs" />
-<<<<<<< HEAD
     <Compile Include="Helpers\XmlSyntaxFactory.cs" />
-=======
     <Compile Include="LayoutRules\SA1500CodeFixProvider.cs" />
->>>>>>> 4f3e67c8
     <Compile Include="LayoutRules\SA1500CurlyBracketsForMultiLineStatementsMustNotShareLine.cs" />
     <Compile Include="LayoutRules\SA1501StatementMustNotBeOnASingleLine.cs" />
     <Compile Include="LayoutRules\SA1502CodeFixProvider.cs" />
