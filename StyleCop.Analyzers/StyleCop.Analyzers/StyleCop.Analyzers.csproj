﻿<?xml version="1.0" encoding="utf-8"?>
<Project ToolsVersion="14.0" DefaultTargets="Build" xmlns="http://schemas.microsoft.com/developer/msbuild/2003">
  <Import Project="..\..\packages\Tvl.NuGet.BuildTasks.1.0.0-alpha002\build\Tvl.NuGet.BuildTasks.props" Condition="Exists('..\..\packages\Tvl.NuGet.BuildTasks.1.0.0-alpha002\build\Tvl.NuGet.BuildTasks.props')" />
  <Import Project="$(MSBuildExtensionsPath)\$(MSBuildToolsVersion)\Microsoft.Common.props" Condition="Exists('$(MSBuildExtensionsPath)\$(MSBuildToolsVersion)\Microsoft.Common.props')" />
  <PropertyGroup>
    <MinimumVisualStudioVersion>11.0</MinimumVisualStudioVersion>
    <Configuration Condition=" '$(Configuration)' == '' ">Debug</Configuration>
    <Platform Condition=" '$(Platform)' == '' ">AnyCPU</Platform>
    <ProjectGuid>{3B052737-06CE-4182-AE0F-08EB82DFA73E}</ProjectGuid>
    <OutputType>Library</OutputType>
    <AppDesignerFolder>Properties</AppDesignerFolder>
    <RootNamespace>StyleCop.Analyzers</RootNamespace>
    <AssemblyName>StyleCop.Analyzers</AssemblyName>
    <ProjectTypeGuids>{786C830F-07A1-408B-BD7F-6EE04809D6DB};{FAE04EC0-301F-11D3-BF4B-00C04F79EFBC}</ProjectTypeGuids>
    <TargetFrameworkProfile>Profile7</TargetFrameworkProfile>
    <TargetFrameworkVersion>v4.5</TargetFrameworkVersion>
  </PropertyGroup>
  <PropertyGroup Condition=" '$(Configuration)|$(Platform)' == 'Debug|AnyCPU' ">
    <DebugSymbols>true</DebugSymbols>
    <DebugType>full</DebugType>
    <Optimize>false</Optimize>
    <OutputPath>bin\Debug\</OutputPath>
    <DefineConstants>DEBUG;TRACE</DefineConstants>
    <ErrorReport>prompt</ErrorReport>
    <WarningLevel>4</WarningLevel>
    <DocumentationFile>bin\Debug\StyleCop.Analyzers.xml</DocumentationFile>
    <CodeAnalysisRuleSet>..\StyleCop.Analyzers.ruleset</CodeAnalysisRuleSet>
  </PropertyGroup>
  <PropertyGroup Condition=" '$(Configuration)|$(Platform)' == 'Release|AnyCPU' ">
    <DebugType>pdbonly</DebugType>
    <Optimize>true</Optimize>
    <OutputPath>bin\Release\</OutputPath>
    <DefineConstants>TRACE</DefineConstants>
    <ErrorReport>prompt</ErrorReport>
    <WarningLevel>4</WarningLevel>
    <DocumentationFile>bin\Release\StyleCop.Analyzers.xml</DocumentationFile>
    <CodeAnalysisRuleSet>..\StyleCop.Analyzers.ruleset</CodeAnalysisRuleSet>
  </PropertyGroup>
  <PropertyGroup>
    <SignAssembly>true</SignAssembly>
  </PropertyGroup>
  <PropertyGroup>
    <AssemblyOriginatorKeyFile Condition="'$(KeyConfiguration)' == 'Final'">..\..\build\keys\StyleCopAnalyzers.snk</AssemblyOriginatorKeyFile>
    <AssemblyOriginatorKeyFile Condition="'$(KeyConfiguration)' != 'Final'">..\..\build\keys\StyleCopAnalyzers.dev.snk</AssemblyOriginatorKeyFile>
  </PropertyGroup>
  <ItemGroup>
    <Compile Include="AnalyzerConstants.cs" />
    <Compile Include="DocumentationRules\ElementDocumentationSummaryBase.cs" />
    <Compile Include="DocumentationRules\PartialElementDocumentationSummaryBase.cs" />
    <Compile Include="DocumentationRules\PropertyDocumentationSummaryBase.cs" />
    <Compile Include="DocumentationRules\SA1600ElementsMustBeDocumented.cs" />
    <Compile Include="DocumentationRules\SA1601PartialElementsMustBeDocumented.cs" />
    <Compile Include="DocumentationRules\SA1602EnumerationItemsMustBeDocumented.cs" />
    <Compile Include="DocumentationRules\SA1603DocumentationMustContainValidXml.cs" />
    <Compile Include="DocumentationRules\SA1604ElementDocumentationMustHaveSummary.cs" />
    <Compile Include="DocumentationRules\SA1605PartialElementDocumentationMustHaveSummary.cs" />
    <Compile Include="DocumentationRules\SA1606ElementDocumentationMustHaveSummaryText.cs" />
    <Compile Include="DocumentationRules\SA1607PartialElementDocumentationMustHaveSummaryText.cs" />
    <Compile Include="DocumentationRules\SA1608ElementDocumentationMustNotHaveDefaultSummary.cs" />
    <Compile Include="DocumentationRules\SA1609PropertyDocumentationMustHaveValue.cs" />
    <Compile Include="DocumentationRules\SA1610PropertyDocumentationMustHaveValueText.cs" />
    <Compile Include="DocumentationRules\SA1611ElementParametersMustBeDocumented.cs" />
    <Compile Include="DocumentationRules\SA1612ElementParameterDocumentationMustMatchElementParameters.cs" />
    <Compile Include="DocumentationRules\SA1613ElementParameterDocumentationMustDeclareParameterName.cs" />
    <Compile Include="DocumentationRules\SA1614ElementParameterDocumentationMustHaveText.cs" />
    <Compile Include="DocumentationRules\SA1615ElementReturnValueMustBeDocumented.cs" />
    <Compile Include="DocumentationRules\SA1616ElementReturnValueDocumentationMustHaveText.cs" />
    <Compile Include="DocumentationRules\SA1617VoidReturnValueMustNotBeDocumented.cs" />
    <Compile Include="DocumentationRules\SA1618GenericTypeParametersMustBeDocumented.cs" />
    <Compile Include="DocumentationRules\SA1619GenericTypeParametersMustBeDocumentedPartialClass.cs" />
    <Compile Include="DocumentationRules\SA1620GenericTypeParameterDocumentationMustMatchTypeParameters.cs" />
    <Compile Include="DocumentationRules\SA1621GenericTypeParameterDocumentationMustDeclareParameterName.cs" />
    <Compile Include="DocumentationRules\SA1622GenericTypeParameterDocumentationMustHaveText.cs" />
    <Compile Include="DocumentationRules\SA1623PropertySummaryDocumentationMustMatchAccessors.cs" />
    <Compile Include="DocumentationRules\SA1624PropertySummaryDocumentationMustOmitSetAccessorWithRestrictedAccess.cs" />
    <Compile Include="DocumentationRules\SA1625ElementDocumentationMustNotBeCopiedAndPasted.cs" />
    <Compile Include="DocumentationRules\SA1626SingleLineCommentsMustNotUseDocumentationStyleSlashes.cs" />
    <Compile Include="DocumentationRules\SA1627DocumentationTextMustNotBeEmpty.cs" />
    <Compile Include="DocumentationRules\SA1628DocumentationTextMustBeginWithACapitalLetter.cs" />
    <Compile Include="DocumentationRules\SA1629DocumentationTextMustEndWithAPeriod.cs" />
    <Compile Include="DocumentationRules\SA1630DocumentationTextMustContainWhitespace.cs" />
    <Compile Include="DocumentationRules\SA1631DocumentationMustMeetCharacterPercentage.cs" />
    <Compile Include="DocumentationRules\SA1632DocumentationTextMustMeetMinimumCharacterLength.cs" />
    <Compile Include="DocumentationRules\SA1633FileMustHaveHeader.cs" />
    <Compile Include="DocumentationRules\SA1634FileHeaderMustShowCopyright.cs" />
    <Compile Include="DocumentationRules\SA1635FileHeaderMustHaveCopyrightText.cs" />
    <Compile Include="DocumentationRules\SA1636FileHeaderCopyrightTextMustMatch.cs" />
    <Compile Include="DocumentationRules\SA1637FileHeaderMustContainFileName.cs" />
    <Compile Include="DocumentationRules\SA1638FileHeaderFileNameDocumentationMustMatchFileName.cs" />
    <Compile Include="DocumentationRules\SA1639FileHeaderMustHaveSummary.cs" />
    <Compile Include="DocumentationRules\SA1640FileHeaderMustHaveValidCompanyText.cs" />
    <Compile Include="DocumentationRules\SA1641FileHeaderCompanyNameTextMustMatch.cs" />
    <Compile Include="DocumentationRules\SA1642ConstructorSummaryDocumentationMustBeginWithStandardText.cs" />
    <Compile Include="DocumentationRules\SA1642SA1643CodeFixProvider.cs" />
    <Compile Include="DocumentationRules\SA1643DestructorSummaryDocumentationMustBeginWithStandardText.cs" />
    <Compile Include="DocumentationRules\SA1644DocumentationHeadersMustNotContainBlankLines.cs" />
    <Compile Include="DocumentationRules\SA1645IncludedDocumentationFileDoesNotExist.cs" />
    <Compile Include="DocumentationRules\SA1646IncludedDocumentationXPathDoesNotExist.cs" />
    <Compile Include="DocumentationRules\SA1647IncludeNodeDoesNotContainValidFileAndPath.cs" />
    <Compile Include="DocumentationRules\SA1648InheritDocMustBeUsedWithInheritingClass.cs" />
    <Compile Include="DocumentationRules\SA1649FileHeaderFileNameDocumentationMustMatchTypeName.cs" />
    <Compile Include="DocumentationRules\SA1650ElementDocumentationMustBeSpelledCorrectly.cs" />
    <Compile Include="DocumentationRules\StandardTextDiagnosticBase.cs" />
<<<<<<< HEAD
    <Compile Include="Helpers\IndentationHelper.cs" />
    <Compile Include="Helpers\IndentationOptions.cs" />
=======
    <Compile Include="Helpers\EnumerableHelpers.cs" />
>>>>>>> 98c5b7a4
    <Compile Include="Helpers\NamedTypeHelpers.cs" />
    <Compile Include="Helpers\RenameHelper.cs" />
    <Compile Include="Helpers\TriviaHelper.cs" />
    <Compile Include="Helpers\XmlCommentHelper.cs" />
    <Compile Include="LayoutRules\SA1500CurlyBracketsForMultiLineStatementsMustNotShareLine.cs" />
    <Compile Include="LayoutRules\SA1501StatementMustNotBeOnASingleLine.cs" />
    <Compile Include="LayoutRules\SA1502CodeFixProvider.cs" />
    <Compile Include="LayoutRules\SA1502ElementMustNotBeOnASingleLine.cs" />
    <Compile Include="LayoutRules\SA1503CurlyBracketsMustNotBeOmitted.cs" />
    <Compile Include="LayoutRules\SA1504AllAccessorsMustBeSingleLineOrMultiLine.cs" />
    <Compile Include="LayoutRules\SA1505OpeningCurlyBracketsMustNotBeFollowedByBlankLine.cs" />
    <Compile Include="LayoutRules\SA1506ElementDocumentationHeadersMustNotBeFollowedByBlankLine.cs" />
    <Compile Include="LayoutRules\SA1507CodeFixProvider.cs" />
    <Compile Include="LayoutRules\SA1507CodeMustNotContainMultipleBlankLinesInARow.cs" />
    <Compile Include="LayoutRules\SA1508ClosingCurlyBracketsMustNotBePrecededByBlankLine.cs" />
    <Compile Include="LayoutRules\SA1509OpeningCurlyBracketsMustNotBePrecededByBlankLine.cs" />
    <Compile Include="LayoutRules\SA1510ChainedStatementBlocksMustNotBePrecededByBlankLine.cs" />
    <Compile Include="LayoutRules\SA1511WhileDoFooterMustNotBePrecededByBlankLine.cs" />
    <Compile Include="LayoutRules\SA1512SingleLineCommentsMustNotBeFollowedByBlankLine.cs" />
    <Compile Include="LayoutRules\SA1513ClosingCurlyBracketMustBeFollowedByBlankLine.cs" />
    <Compile Include="LayoutRules\SA1513CodeFixProvider.cs" />
    <Compile Include="LayoutRules\SA1514ElementDocumentationHeaderMustBePrecededByBlankLine.cs" />
    <Compile Include="LayoutRules\SA1515SingleLineCommentMustBePrecededByBlankLine.cs" />
    <Compile Include="LayoutRules\SA1516CodeFixProvider.cs" />
    <Compile Include="LayoutRules\SA1516ElementsMustBeSeparatedByBlankLine.cs" />
    <Compile Include="LayoutRules\SA1517CodeFixProvider.cs" />
    <Compile Include="LayoutRules\SA1517CodeMustNotContainBlankLinesAtStartOfFile.cs" />
    <Compile Include="LayoutRules\SA1518CodeFixProvider.cs" />
    <Compile Include="LayoutRules\SA1518CodeMustNotContainBlankLinesAtEndOfFile.cs" />
    <Compile Include="MaintainabilityRules\SA1119CodeFixProvider.cs" />
    <Compile Include="MaintainabilityRules\SA1119StatementMustNotUseUnnecessaryParenthesis.cs" />
    <Compile Include="MaintainabilityRules\SA1400AccessModifierMustBeDeclared.cs" />
    <Compile Include="MaintainabilityRules\SA1400CodeFixProvider.cs" />
    <Compile Include="MaintainabilityRules\SA1401FieldsMustBePrivate.cs" />
    <Compile Include="MaintainabilityRules\SA1402FileMayOnlyContainASingleClass.cs" />
    <Compile Include="MaintainabilityRules\SA1403FileMayOnlyContainASingleNamespace.cs" />
    <Compile Include="MaintainabilityRules\SA1404CodeAnalysisSuppressionMustHaveJustification.cs" />
    <Compile Include="MaintainabilityRules\SA1405DebugAssertMustProvideMessageText.cs" />
    <Compile Include="MaintainabilityRules\SA1406DebugFailMustProvideMessageText.cs" />
    <Compile Include="MaintainabilityRules\SA1407ArithmeticExpressionsMustDeclarePrecedence.cs" />
    <Compile Include="MaintainabilityRules\SA1407SA1408CodeFixProvider.cs" />
    <Compile Include="MaintainabilityRules\SA1407SA1408FixAllProvider.cs" />
    <Compile Include="MaintainabilityRules\SA1408ConditionalExpressionsMustDeclarePrecedence.cs" />
    <Compile Include="MaintainabilityRules\SA1409RemoveUnnecessaryCode.cs" />
    <Compile Include="MaintainabilityRules\SA1410RemoveDelegateParenthesisWhenPossible.cs" />
    <Compile Include="MaintainabilityRules\SA1410SA1411CodeFixProvider.cs" />
    <Compile Include="MaintainabilityRules\SA1411AttributeConstructorMustNotUseUnnecessaryParenthesis.cs" />
    <Compile Include="MaintainabilityRules\SystemDiagnosticsDebugDiagnosticBase.cs" />
    <Compile Include="NamingRules\SA1300ElementMustBeginWithUpperCaseLetter.cs" />
    <Compile Include="NamingRules\SA1301ElementMustBeginWithLowerCaseLetter.cs" />
    <Compile Include="NamingRules\SA1302CodeFixProvider.cs" />
    <Compile Include="NamingRules\SA1302InterfaceNamesMustBeginWithI.cs" />
    <Compile Include="NamingRules\SA1303ConstFieldNamesMustBeginWithUpperCaseLetter.cs" />
    <Compile Include="NamingRules\SA1304NonPrivateReadonlyFieldsMustBeginWithUpperCaseLetter.cs" />
    <Compile Include="NamingRules\SA1304SA1311CodeFixProvider.cs" />
    <Compile Include="NamingRules\SA1305FieldNamesMustNotUseHungarianNotation.cs" />
    <Compile Include="NamingRules\SA1306CodeFixProvider.cs" />
    <Compile Include="NamingRules\SA1306FieldNamesMustBeginWithLowerCaseLetter.cs" />
    <Compile Include="NamingRules\SA1307AccessibleFieldsMustBeginWithUpperCaseLetter.cs" />
    <Compile Include="NamingRules\SA1307CodeFixProvider.cs" />
    <Compile Include="NamingRules\SA1308CodeFixProvider.cs" />
    <Compile Include="NamingRules\SA1308VariableNamesMustNotBePrefixed.cs" />
    <Compile Include="NamingRules\SA1309CodeFixProvider.cs" />
    <Compile Include="NamingRules\SA1309FieldNamesMustNotBeginWithUnderscore.cs" />
    <Compile Include="NamingRules\SA1310CodeFixProvider.cs" />
    <Compile Include="NamingRules\SA1310FieldNamesMustNotContainUnderscore.cs" />
    <Compile Include="NamingRules\SA1311StaticReadonlyFieldsMustBeginWithUpperCaseLetter.cs" />
    <Compile Include="NoCodeFixAttribute.cs" />
    <Compile Include="OrderingRules\SA1200UsingDirectivesMustBePlacedWithinNamespace.cs" />
    <Compile Include="OrderingRules\SA1201ElementsMustAppearInTheCorrectOrder.cs" />
    <Compile Include="OrderingRules\SA1202ElementsMustBeOrderedByAccess.cs" />
    <Compile Include="OrderingRules\SA1203ConstantsMustAppearBeforeFields.cs" />
    <Compile Include="OrderingRules\SA1204StaticElementsMustAppearBeforeInstanceElements.cs" />
    <Compile Include="OrderingRules\SA1205PartialElementsMustDeclareAccess.cs" />
    <Compile Include="OrderingRules\SA1206DeclarationKeywordsMustFollowOrder.cs" />
    <Compile Include="OrderingRules\SA1207ProtectedMustComeBeforeInternal.cs" />
    <Compile Include="OrderingRules\SA1208SystemUsingDirectivesMustBePlacedBeforeOtherUsingDirectives.cs" />
    <Compile Include="OrderingRules\SA1209UsingAliasDirectivesMustBePlacedAfterOtherUsingDirectives.cs" />
    <Compile Include="OrderingRules\SA1210UsingDirectivesMustBeOrderedAlphabeticallyByNamespace.cs" />
    <Compile Include="OrderingRules\SA1211UsingAliasDirectivesMustBeOrderedAlphabeticallyByAliasName.cs" />
    <Compile Include="OrderingRules\SA1212PropertyAccessorsMustFollowOrder.cs" />
    <Compile Include="OrderingRules\SA1213EventAccessorsMustFollowOrder.cs" />
    <Compile Include="OrderingRules\SA1214StaticReadonlyElementsMustAppearBeforeStaticNonReadonlyElements.cs" />
    <Compile Include="OrderingRules\SA1215InstanceReadonlyElementsMustAppearBeforeInstanceNonReadonlyElements.cs" />
    <Compile Include="Properties\AssemblyInfo.cs" />
    <Compile Include="ReadabilityRules\RemoveRegionCodeFixProvider.cs" />
    <Compile Include="ReadabilityRules\SA1100CodeFixProvider.cs" />
    <Compile Include="ReadabilityRules\SA1100DoNotPrefixCallsWithBaseUnlessLocalImplementationExists.cs" />
    <Compile Include="ReadabilityRules\SA1101CodeFixProvider.cs" />
    <Compile Include="ReadabilityRules\SA1101PrefixLocalCallsWithThis.cs" />
    <Compile Include="ReadabilityRules\SA1102QueryClauseMustFollowPreviousClause.cs" />
    <Compile Include="ReadabilityRules\SA1103QueryClausesMustBeOnSeparateLinesOrAllOnOneLine.cs" />
    <Compile Include="ReadabilityRules\SA1104QueryClauseMustBeginOnNewLineWhenPreviousClauseSpansMultipleLines.cs" />
    <Compile Include="ReadabilityRules\SA1105QueryClausesSpanningMultipleLinesMustBeginOnOwnLine.cs" />
    <Compile Include="ReadabilityRules\SA1106CodeMustNotContainEmptyStatements.cs" />
    <Compile Include="ReadabilityRules\SA1107CodeMustNotContainMultipleStatementsOnOneLine.cs" />
    <Compile Include="ReadabilityRules\SA1108BlockStatementsMustNotContainEmbeddedComments.cs" />
    <Compile Include="ReadabilityRules\SA1109BlockStatementsMustNotContainEmbeddedRegions.cs" />
    <Compile Include="ReadabilityRules\SA1110OpeningParenthesisMustBeOnDeclarationLine.cs" />
    <Compile Include="ReadabilityRules\SA1111ClosingParenthesisMustBeOnLineOfLastParameter.cs" />
    <Compile Include="ReadabilityRules\SA1112ClosingParenthesisMustBeOnLineOfOpeningParenthesis.cs" />
    <Compile Include="ReadabilityRules\SA1113CommaMustBeOnSameLineAsPreviousParameter.cs" />
    <Compile Include="ReadabilityRules\SA1114ParameterListMustFollowDeclaration.cs" />
    <Compile Include="ReadabilityRules\SA1115ParameterMustFollowComma.cs" />
    <Compile Include="ReadabilityRules\SA1116SplitParametersMustStartOnLineAfterDeclaration.cs" />
    <Compile Include="ReadabilityRules\SA1117ParametersMustBeOnSameLineOrSeparateLines.cs" />
    <Compile Include="ReadabilityRules\SA1118ParameterMustNotSpanMultipleLines.cs" />
    <Compile Include="ReadabilityRules\SA1120CommentsMustContainText.cs" />
    <Compile Include="ReadabilityRules\SA1121CodeFixProvider.cs" />
    <Compile Include="ReadabilityRules\SA1121UseBuiltInTypeAlias.cs" />
    <Compile Include="ReadabilityRules\SA1122CodeFixProvider.cs" />
    <Compile Include="ReadabilityRules\SA1122UseStringEmptyForEmptyStrings.cs" />
    <Compile Include="ReadabilityRules\SA1123DoNotPlaceRegionsWithinElements.cs" />
    <Compile Include="ReadabilityRules\SA1124DoNotUseRegions.cs" />
    <Compile Include="ReadabilityRules\SA1125UseShorthandForNullableTypes.cs" />
    <Compile Include="ReadabilityRules\SA1126PrefixCallsCorrectly.cs" />
    <Compile Include="SpacingRules\SA1000CodeFixProvider.cs" />
    <Compile Include="SpacingRules\SA1000KeywordsMustBeSpacedCorrectly.cs" />
    <Compile Include="SpacingRules\SA1001CodeFixProvider.cs" />
    <Compile Include="SpacingRules\SA1001CommasMustBeSpacedCorrectly.cs" />
    <Compile Include="SpacingRules\SA1002CodeFixProvider.cs" />
    <Compile Include="SpacingRules\SA1002SemicolonsMustBeSpacedCorrectly.cs" />
    <Compile Include="SpacingRules\SA1003CodeFixProvider.cs" />
    <Compile Include="SpacingRules\SA1003SymbolsMustBeSpacedCorrectly.cs" />
    <Compile Include="SpacingRules\SA1004DocumentationLinesMustBeginWithSingleSpace.cs" />
    <Compile Include="SpacingRules\SA1005CodeFixProvider.cs" />
    <Compile Include="SpacingRules\SA1005SingleLineCommentsMustBeginWithSingleSpace.cs" />
    <Compile Include="SpacingRules\SA1006CodeFixProvider.cs" />
    <Compile Include="SpacingRules\SA1006PreprocessorKeywordsMustNotBePrecededBySpace.cs" />
    <Compile Include="SpacingRules\SA1007CodeFixProvider.cs" />
    <Compile Include="SpacingRules\SA1007OperatorKeywordMustBeFollowedBySpace.cs" />
    <Compile Include="SpacingRules\SA1008OpeningParenthesisMustBeSpacedCorrectly.cs" />
    <Compile Include="SpacingRules\SA1009ClosingParenthesisMustBeSpacedCorrectly.cs" />
    <Compile Include="SpacingRules\SA1010CodeFixProvider.cs" />
    <Compile Include="SpacingRules\SA1010OpeningSquareBracketsMustBeSpacedCorrectly.cs" />
    <Compile Include="SpacingRules\SA1011ClosingSquareBracketsMustBeSpacedCorrectly.cs" />
    <Compile Include="SpacingRules\SA1011CodeFixProvider.cs" />
    <Compile Include="SpacingRules\SA1012OpeningCurlyBracketsMustBeSpacedCorrectly.cs" />
    <Compile Include="SpacingRules\SA1013ClosingCurlyBracketsMustBeSpacedCorrectly.cs" />
    <Compile Include="SpacingRules\SA1014OpeningGenericBracketsMustBeSpacedCorrectly.cs" />
    <Compile Include="SpacingRules\SA1015ClosingGenericBracketsMustBeSpacedCorrectly.cs" />
    <Compile Include="SpacingRules\SA1016CodeFixProvider.cs" />
    <Compile Include="SpacingRules\SA1016OpeningAttributeBracketsMustBeSpacedCorrectly.cs" />
    <Compile Include="SpacingRules\SA1017ClosingAttributeBracketsMustBeSpacedCorrectly.cs" />
    <Compile Include="SpacingRules\SA1017CodeFixProvider.cs" />
    <Compile Include="SpacingRules\SA1018CodeFixProvider.cs" />
    <Compile Include="SpacingRules\SA1018NullableTypeSymbolsMustNotBePrecededBySpace.cs" />
    <Compile Include="SpacingRules\SA1019MemberAccessSymbolsMustBeSpacedCorrectly.cs" />
    <Compile Include="SpacingRules\SA1020IncrementDecrementSymbolsMustBeSpacedCorrectly.cs" />
    <Compile Include="SpacingRules\SA1021CodeFixProvider.cs" />
    <Compile Include="SpacingRules\SA1021NegativeSignsMustBeSpacedCorrectly.cs" />
    <Compile Include="SpacingRules\SA1022CodeFixProvider.cs" />
    <Compile Include="SpacingRules\SA1022PositiveSignsMustBeSpacedCorrectly.cs" />
    <Compile Include="SpacingRules\SA1023DereferenceAndAccessOfSymbolsMustBeSpacedCorrectly.cs" />
    <Compile Include="SpacingRules\SA1024ColonsMustBeSpacedCorrectly.cs" />
    <Compile Include="SpacingRules\SA1025CodeMustNotContainMultipleWhitespaceInARow.cs" />
    <Compile Include="SpacingRules\SA1026CodeFixProvider.cs" />
    <Compile Include="SpacingRules\SA1026CodeMustNotContainSpaceAfterNewKeywordInImplicitlyTypedArrayAllocation.cs" />
    <Compile Include="SpacingRules\SA1027TabsMustNotBeUsed.cs" />
    <Compile Include="SpacingRules\SpacingExtensions.cs" />
  </ItemGroup>
  <ItemGroup>
    <None Include="..\..\build\keys\StyleCopAnalyzers.dev.snk">
      <Link>StyleCopAnalyzers.dev.snk</Link>
    </None>
    <None Include="..\..\build\keys\StyleCopAnalyzers.snk">
      <Link>StyleCopAnalyzers.snk</Link>
    </None>
    <None Include="..\StyleCop.Analyzers.ruleset">
      <Link>StyleCop.Analyzers.ruleset</Link>
    </None>
    <None Include="packages.config" />
    <NuGetManifest Include="StyleCop.Analyzers.nuspec">
      <SubType>Designer</SubType>
      <Symbols>True</Symbols>
      <PackageAnalysis>False</PackageAnalysis>
    </NuGetManifest>
    <None Include="tools\install.ps1" />
    <None Include="tools\uninstall.ps1" />
    <None Include="ReadMe.txt" />
  </ItemGroup>
  <ItemGroup>
    <Reference Include="Microsoft.CodeAnalysis">
      <HintPath>..\..\packages\Microsoft.CodeAnalysis.Common.1.0.0-rc1\lib\portable-net45+win8\Microsoft.CodeAnalysis.dll</HintPath>
    </Reference>
    <Reference Include="Microsoft.CodeAnalysis.CSharp">
      <HintPath>..\..\packages\Microsoft.CodeAnalysis.CSharp.1.0.0-rc1\lib\portable-net45+win8\Microsoft.CodeAnalysis.CSharp.dll</HintPath>
    </Reference>
    <Reference Include="Microsoft.CodeAnalysis.CSharp.Workspaces">
      <HintPath>..\..\packages\Microsoft.CodeAnalysis.CSharp.Workspaces.1.0.0-rc1\lib\portable-net45+win8\Microsoft.CodeAnalysis.CSharp.Workspaces.dll</HintPath>
    </Reference>
    <Reference Include="Microsoft.CodeAnalysis.Workspaces">
      <HintPath>..\..\packages\Microsoft.CodeAnalysis.Workspaces.Common.1.0.0-rc1\lib\portable-net45+win8\Microsoft.CodeAnalysis.Workspaces.dll</HintPath>
    </Reference>
    <Reference Include="System.Collections.Immutable">
      <HintPath>..\..\packages\System.Collections.Immutable.1.1.33-beta\lib\portable-net45+win8+wp8+wpa81\System.Collections.Immutable.dll</HintPath>
    </Reference>
    <Reference Include="System.Composition.AttributedModel">
      <HintPath>..\..\packages\Microsoft.Composition.1.0.27\lib\portable-net45+win8+wp8+wpa81\System.Composition.AttributedModel.dll</HintPath>
      <Private>False</Private>
    </Reference>
    <Reference Include="System.Composition.Convention">
      <HintPath>..\..\packages\Microsoft.Composition.1.0.27\lib\portable-net45+win8+wp8+wpa81\System.Composition.Convention.dll</HintPath>
      <Private>False</Private>
    </Reference>
    <Reference Include="System.Composition.Hosting">
      <HintPath>..\..\packages\Microsoft.Composition.1.0.27\lib\portable-net45+win8+wp8+wpa81\System.Composition.Hosting.dll</HintPath>
      <Private>False</Private>
    </Reference>
    <Reference Include="System.Composition.Runtime">
      <HintPath>..\..\packages\Microsoft.Composition.1.0.27\lib\portable-net45+win8+wp8+wpa81\System.Composition.Runtime.dll</HintPath>
      <Private>False</Private>
    </Reference>
    <Reference Include="System.Composition.TypedParts">
      <HintPath>..\..\packages\Microsoft.Composition.1.0.27\lib\portable-net45+win8+wp8+wpa81\System.Composition.TypedParts.dll</HintPath>
      <Private>False</Private>
    </Reference>
    <Reference Include="System.Reflection.Metadata">
      <HintPath>..\..\packages\System.Reflection.Metadata.1.0.18-beta\lib\portable-net45+win8\System.Reflection.Metadata.dll</HintPath>
    </Reference>
  </ItemGroup>
  <ItemGroup>
    <Analyzer Include="..\..\packages\Microsoft.CodeAnalysis.Analyzers.1.0.0-rc1\tools\analyzers\C#\Microsoft.CodeAnalysis.CSharp.Analyzers.dll" />
    <Analyzer Include="..\..\packages\Microsoft.CodeAnalysis.Analyzers.1.0.0-rc1\tools\analyzers\Microsoft.CodeAnalysis.Analyzers.dll" />
    <Analyzer Include="..\..\packages\StyleCop.Analyzers.1.0.0-alpha004\tools\analyzers\StyleCop.Analyzers.dll" />
  </ItemGroup>
  <Import Project="$(MSBuildExtensionsPath32)\Microsoft\Portable\$(TargetFrameworkVersion)\Microsoft.Portable.CSharp.targets" />
  <Target Name="EnsureNuGetPackageBuildImports" BeforeTargets="PrepareForBuild">
    <PropertyGroup>
      <ErrorText>This project references NuGet package(s) that are missing on this computer. Use NuGet Package Restore to download them.  For more information, see http://go.microsoft.com/fwlink/?LinkID=322105. The missing file is {0}.</ErrorText>
    </PropertyGroup>
    <Error Condition="!Exists('..\..\packages\Tvl.NuGet.BuildTasks.1.0.0-alpha002\build\Tvl.NuGet.BuildTasks.props')" Text="$([System.String]::Format('$(ErrorText)', '..\..\packages\Tvl.NuGet.BuildTasks.1.0.0-alpha002\build\Tvl.NuGet.BuildTasks.props'))" />
    <Error Condition="!Exists('..\..\packages\Tvl.NuGet.BuildTasks.1.0.0-alpha002\build\Tvl.NuGet.BuildTasks.targets')" Text="$([System.String]::Format('$(ErrorText)', '..\..\packages\Tvl.NuGet.BuildTasks.1.0.0-alpha002\build\Tvl.NuGet.BuildTasks.targets'))" />
  </Target>
  <Import Project="..\..\packages\Tvl.NuGet.BuildTasks.1.0.0-alpha002\build\Tvl.NuGet.BuildTasks.targets" Condition="Exists('..\..\packages\Tvl.NuGet.BuildTasks.1.0.0-alpha002\build\Tvl.NuGet.BuildTasks.targets')" />
  <!-- To modify your build process, add your task inside one of the targets below and uncomment it. 
       Other similar extension points exist, see Microsoft.Common.targets.
  <Target Name="BeforeBuild">
  </Target>
  <Target Name="AfterBuild">
  </Target>
  -->
</Project><|MERGE_RESOLUTION|>--- conflicted
+++ resolved
@@ -101,12 +101,9 @@
     <Compile Include="DocumentationRules\SA1649FileHeaderFileNameDocumentationMustMatchTypeName.cs" />
     <Compile Include="DocumentationRules\SA1650ElementDocumentationMustBeSpelledCorrectly.cs" />
     <Compile Include="DocumentationRules\StandardTextDiagnosticBase.cs" />
-<<<<<<< HEAD
+    <Compile Include="Helpers\EnumerableHelpers.cs" />
     <Compile Include="Helpers\IndentationHelper.cs" />
     <Compile Include="Helpers\IndentationOptions.cs" />
-=======
-    <Compile Include="Helpers\EnumerableHelpers.cs" />
->>>>>>> 98c5b7a4
     <Compile Include="Helpers\NamedTypeHelpers.cs" />
     <Compile Include="Helpers\RenameHelper.cs" />
     <Compile Include="Helpers\TriviaHelper.cs" />
