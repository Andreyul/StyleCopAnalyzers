﻿// Copyright (c) Tunnel Vision Laboratories, LLC. All Rights Reserved.
// Licensed under the Apache License, Version 2.0. See LICENSE in the project root for license information.

namespace StyleCop.Analyzers.Settings.ObjectModel
{
    using System.Collections.Immutable;
    using Newtonsoft.Json;

    [JsonObject(MemberSerialization.OptIn)]
    internal class OrderingSettings
    {
        private static readonly ImmutableArray<OrderingTrait> DefaultElementOrder =
            ImmutableArray.Create(
                OrderingTrait.Kind,
                OrderingTrait.Accessibility,
                OrderingTrait.Constant,
                OrderingTrait.Static,
                OrderingTrait.Readonly);

        /// <summary>
        /// This is the backing field for the <see cref="ElementOrder"/> property.
        /// </summary>
        [JsonProperty("elementOrder", DefaultValueHandling = DefaultValueHandling.Ignore)]
        private ImmutableArray<OrderingTrait>.Builder elementOrder;

        /// <summary>
        /// This is the backing field for the <see cref="SystemUsingDirectivesFirst"/> property.
        /// </summary>
        [JsonProperty("systemUsingDirectivesFirst", DefaultValueHandling = DefaultValueHandling.Include)]
        private bool systemUsingDirectivesFirst;

        /// <summary>
        /// This is the backing field for the <see cref="UsingDirectivesPlacement"/> property.
        /// </summary>
        [JsonProperty("usingDirectivesPlacement", DefaultValueHandling = DefaultValueHandling.Include)]
        private UsingDirectivesPlacement usingDirectivesPlacement;

        /// <summary>
        /// Initializes a new instance of the <see cref="OrderingSettings"/> class during JSON deserialization.
        /// </summary>
        [JsonConstructor]
        protected internal OrderingSettings()
        {
<<<<<<< HEAD
            this.elementOrder = ImmutableArray.CreateBuilder<OrderingTrait>();
            this.usingDirectivesPlacement = UsingDirectivesPlacement.InsideNamespace;
        }

        public ImmutableArray<OrderingTrait> ElementOrder
        {
            get
            {
                return this.elementOrder.Count > 0 ? this.elementOrder.ToImmutable() : DefaultElementOrder;
            }
        }
=======
            this.systemUsingDirectivesFirst = true;
            this.usingDirectivesPlacement = UsingDirectivesPlacement.InsideNamespace;
        }

        public bool SystemUsingDirectivesFirst =>
            this.systemUsingDirectivesFirst;
>>>>>>> 95acc4eb

        public UsingDirectivesPlacement UsingDirectivesPlacement =>
            this.usingDirectivesPlacement;
    }
}<|MERGE_RESOLUTION|>--- conflicted
+++ resolved
@@ -41,8 +41,8 @@
         [JsonConstructor]
         protected internal OrderingSettings()
         {
-<<<<<<< HEAD
             this.elementOrder = ImmutableArray.CreateBuilder<OrderingTrait>();
+            this.systemUsingDirectivesFirst = true;
             this.usingDirectivesPlacement = UsingDirectivesPlacement.InsideNamespace;
         }
 
@@ -53,14 +53,9 @@
                 return this.elementOrder.Count > 0 ? this.elementOrder.ToImmutable() : DefaultElementOrder;
             }
         }
-=======
-            this.systemUsingDirectivesFirst = true;
-            this.usingDirectivesPlacement = UsingDirectivesPlacement.InsideNamespace;
-        }
 
         public bool SystemUsingDirectivesFirst =>
             this.systemUsingDirectivesFirst;
->>>>>>> 95acc4eb
 
         public UsingDirectivesPlacement UsingDirectivesPlacement =>
             this.usingDirectivesPlacement;
