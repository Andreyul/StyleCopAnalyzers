﻿namespace StyleCop.Analyzers.SpacingRules
{
    using System.Collections.Immutable;
    using System.Composition;
    using System.Threading.Tasks;
    using Microsoft.CodeAnalysis;
    using Microsoft.CodeAnalysis.CodeActions;
    using Microsoft.CodeAnalysis.CodeFixes;
    using Microsoft.CodeAnalysis.CSharp;

    /// <summary>
    /// Implements a code fix for <see cref="SA1005SingleLineCommentsMustBeginWithSingleSpace"/>.
    /// </summary>
    /// <remarks>
    /// <para>To fix a violation of this rule, ensure that the comment begins with a single space. If the comment is
    /// being used to comment out a line of code, ensure that the comment begins with four forward slashes, in which
    /// case the leading space can be omitted.</para>
    /// </remarks>
    [ExportCodeFixProvider(nameof(SA1005CodeFixProvider), LanguageNames.CSharp)]
    [Shared]
    public class SA1005CodeFixProvider : CodeFixProvider
    {
        private static readonly ImmutableArray<string> FixableDiagnostics =
            ImmutableArray.Create(SA1005SingleLineCommentsMustBeginWithSingleSpace.DiagnosticId);

        /// <inheritdoc/>
        public override ImmutableArray<string> FixableDiagnosticIds => FixableDiagnostics;

        /// <inheritdoc/>
        public override FixAllProvider GetFixAllProvider()
        {
            return WellKnownFixAllProviders.BatchFixer;
        }

        /// <inheritdoc/>
        public override async Task RegisterCodeFixesAsync(CodeFixContext context)
        {
            var root = await context.Document.GetSyntaxRootAsync(context.CancellationToken).ConfigureAwait(false);

            foreach (var diagnostic in context.Diagnostics)
            {
                if (!diagnostic.Id.Equals(SA1005SingleLineCommentsMustBeginWithSingleSpace.DiagnosticId))
                {
                    continue;
                }

                SyntaxTrivia trivia = root.FindTrivia(diagnostic.Location.SourceSpan.Start, findInsideTrivia: true);
                if (!trivia.IsKind(SyntaxKind.SingleLineCommentTrivia))
                {
                    continue;
                }

<<<<<<< HEAD
                context.RegisterCodeFix(CodeAction.Create("Fix spacing", t => GetTransformedDocument(context.Document, root, trivia)), diagnostic);
=======
                context.RegisterCodeFix(CodeAction.Create("Insert space", t => GetTransformedDocumentAsync(context.Document, root, trivia)), diagnostic);
>>>>>>> 523908f0
            }
        }

        private static Task<Document> GetTransformedDocumentAsync(Document document, SyntaxNode root, SyntaxTrivia trivia)
        {
            string text = trivia.ToFullString();
            if (!text.StartsWith("//"))
            {
                return Task.FromResult(document);
            }

            string correctedText = "// " + text.Substring(2).TrimStart(' ');
            SyntaxTrivia corrected = SyntaxFactory.Comment(correctedText).WithoutFormatting();
            Document updatedDocument = document.WithSyntaxRoot(root.ReplaceTrivia(trivia, corrected));

            return Task.FromResult(updatedDocument);
        }
    }
}<|MERGE_RESOLUTION|>--- conflicted
+++ resolved
@@ -50,11 +50,7 @@
                     continue;
                 }
 
-<<<<<<< HEAD
-                context.RegisterCodeFix(CodeAction.Create("Fix spacing", t => GetTransformedDocument(context.Document, root, trivia)), diagnostic);
-=======
-                context.RegisterCodeFix(CodeAction.Create("Insert space", t => GetTransformedDocumentAsync(context.Document, root, trivia)), diagnostic);
->>>>>>> 523908f0
+                context.RegisterCodeFix(CodeAction.Create("Fix spacing", t => GetTransformedDocumentAsync(context.Document, root, trivia)), diagnostic);
             }
         }
 
