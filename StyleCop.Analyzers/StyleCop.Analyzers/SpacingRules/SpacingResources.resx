--- conflicted
+++ resolved
@@ -120,13 +120,6 @@
   <data name="OpenCloseSpacingCodeFix" xml:space="preserve">
     <value>Fix spacing</value>
   </data>
-<<<<<<< HEAD
-  <data name="SA1001CodeFix" xml:space="preserve">
-=======
-  <data name="SA1002CodeFix" xml:space="preserve">
->>>>>>> fe621b75
-    <value>Fix spacing</value>
-  </data>
   <data name="SA1003CodeFix" xml:space="preserve">
     <value>Fix spacing</value>
   </data>
