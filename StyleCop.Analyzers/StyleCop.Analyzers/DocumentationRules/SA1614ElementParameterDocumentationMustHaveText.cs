﻿// Copyright (c) Tunnel Vision Laboratories, LLC. All Rights Reserved.
// Licensed under the Apache License, Version 2.0. See LICENSE in the project root for license information.

namespace StyleCop.Analyzers.DocumentationRules
{
    using System;
    using System.Collections.Generic;
    using System.Collections.Immutable;
    using System.Linq;
    using System.Xml.Linq;
    using Microsoft.CodeAnalysis;
    using Microsoft.CodeAnalysis.CSharp.Syntax;
    using Microsoft.CodeAnalysis.Diagnostics;
    using StyleCop.Analyzers.Helpers;

    /// <summary>
    /// A <c>&lt;param&gt;</c> tag within a C# element's documentation header is empty.
    /// </summary>
    /// <remarks>
    /// <para>C# syntax provides a mechanism for inserting documentation for classes and elements directly into the
    /// code, through the use of XML documentation headers. For an introduction to these headers and a description of
    /// the header syntax, see the following article:
    /// <see href="http://msdn.microsoft.com/en-us/magazine/cc302121.aspx">XML Comments Let You Build Documentation
    /// Directly From Your Visual Studio .NET Source Files</see>.</para>
    ///
    /// <para>A violation of this rule occurs if the documentation for an element contains a <c>&lt;param&gt;</c> tag
    /// which is empty and does not contain a description of the parameter.</para>
    /// </remarks>
    [DiagnosticAnalyzer(LanguageNames.CSharp)]
    [NoCodeFix("Cannot generate documentation")]
    internal class SA1614ElementParameterDocumentationMustHaveText : ElementDocumentationBase
    {
        /// <summary>
        /// The ID for diagnostics produced by the <see cref="SA1614ElementParameterDocumentationMustHaveText"/>
        /// analyzer.
        /// </summary>
        public const string DiagnosticId = "SA1614";
        private const string Title = "Element parameter documentation must have text";
        private const string MessageFormat = "Element parameter documentation must have text";
        private const string Description = "A <param> tag within a C# element's documentation header is empty.";
        private const string HelpLink = "https://github.com/DotNetAnalyzers/StyleCopAnalyzers/blob/master/documentation/SA1614.md";

        private static readonly DiagnosticDescriptor Descriptor =
            new DiagnosticDescriptor(DiagnosticId, Title, MessageFormat, AnalyzerCategory.DocumentationRules, DiagnosticSeverity.Warning, AnalyzerConstants.EnabledByDefault, Description, HelpLink);

<<<<<<< HEAD
        private static readonly Action<SyntaxNodeAnalysisContext> XmlElementAction = HandleXmlElement;
        private static readonly Action<SyntaxNodeAnalysisContext> XmlEmptyElementAction = HandleXmlEmptyElement;
=======
        public SA1614ElementParameterDocumentationMustHaveText()
            : base(matchElementName: XmlCommentHelper.ParamXmlTag, inheritDocSuppressesWarnings: true)
        {
        }
>>>>>>> 5db7b46b

        /// <inheritdoc/>
        public override ImmutableArray<DiagnosticDescriptor> SupportedDiagnostics { get; } =
            ImmutableArray.Create(Descriptor);

        /// <inheritdoc/>
        protected override void HandleXmlElement(SyntaxNodeAnalysisContext context, IEnumerable<XmlNodeSyntax> syntaxList, params Location[] diagnosticLocations)
        {
<<<<<<< HEAD
            context.ConfigureGeneratedCodeAnalysis(GeneratedCodeAnalysisFlags.None);
            context.EnableConcurrentExecution();

            context.RegisterSyntaxNodeAction(XmlElementAction, SyntaxKind.XmlElement);
            context.RegisterSyntaxNodeAction(XmlEmptyElementAction, SyntaxKind.XmlEmptyElement);
        }

        private static void HandleXmlElement(SyntaxNodeAnalysisContext context)
        {
            XmlElementSyntax emptyElement = context.Node as XmlElementSyntax;

            var name = emptyElement?.StartTag?.Name;

            if (string.Equals(name.ToString(), XmlCommentHelper.ParamXmlTag) && XmlCommentHelper.IsConsideredEmpty(emptyElement))
=======
            foreach (var syntax in syntaxList)
>>>>>>> 5db7b46b
            {
                bool isEmpty = syntax is XmlEmptyElementSyntax || XmlCommentHelper.IsConsideredEmpty(syntax);

                if (isEmpty)
                {
                    context.ReportDiagnostic(Diagnostic.Create(Descriptor, syntax.GetLocation()));
                }
            }
        }

        /// <inheritdoc/>
        protected override void HandleCompleteDocumentation(SyntaxNodeAnalysisContext context, XElement completeDocumentation, params Location[] diagnosticLocations)
        {
            var xmlParamTags = completeDocumentation.Nodes()
                .OfType<XElement>()
                .Where(e => e.Name == XmlCommentHelper.ParamXmlTag);

            foreach (var paramTag in xmlParamTags)
            {
                bool isEmpty = XmlCommentHelper.IsConsideredEmpty(paramTag);

                if (isEmpty)
                {
                    context.ReportDiagnostic(Diagnostic.Create(Descriptor, diagnosticLocations.First()));
                }
            }
        }
    }
}<|MERGE_RESOLUTION|>--- conflicted
+++ resolved
@@ -3,7 +3,6 @@
 
 namespace StyleCop.Analyzers.DocumentationRules
 {
-    using System;
     using System.Collections.Generic;
     using System.Collections.Immutable;
     using System.Linq;
@@ -43,15 +42,10 @@
         private static readonly DiagnosticDescriptor Descriptor =
             new DiagnosticDescriptor(DiagnosticId, Title, MessageFormat, AnalyzerCategory.DocumentationRules, DiagnosticSeverity.Warning, AnalyzerConstants.EnabledByDefault, Description, HelpLink);
 
-<<<<<<< HEAD
-        private static readonly Action<SyntaxNodeAnalysisContext> XmlElementAction = HandleXmlElement;
-        private static readonly Action<SyntaxNodeAnalysisContext> XmlEmptyElementAction = HandleXmlEmptyElement;
-=======
         public SA1614ElementParameterDocumentationMustHaveText()
             : base(matchElementName: XmlCommentHelper.ParamXmlTag, inheritDocSuppressesWarnings: true)
         {
         }
->>>>>>> 5db7b46b
 
         /// <inheritdoc/>
         public override ImmutableArray<DiagnosticDescriptor> SupportedDiagnostics { get; } =
@@ -60,24 +54,7 @@
         /// <inheritdoc/>
         protected override void HandleXmlElement(SyntaxNodeAnalysisContext context, IEnumerable<XmlNodeSyntax> syntaxList, params Location[] diagnosticLocations)
         {
-<<<<<<< HEAD
-            context.ConfigureGeneratedCodeAnalysis(GeneratedCodeAnalysisFlags.None);
-            context.EnableConcurrentExecution();
-
-            context.RegisterSyntaxNodeAction(XmlElementAction, SyntaxKind.XmlElement);
-            context.RegisterSyntaxNodeAction(XmlEmptyElementAction, SyntaxKind.XmlEmptyElement);
-        }
-
-        private static void HandleXmlElement(SyntaxNodeAnalysisContext context)
-        {
-            XmlElementSyntax emptyElement = context.Node as XmlElementSyntax;
-
-            var name = emptyElement?.StartTag?.Name;
-
-            if (string.Equals(name.ToString(), XmlCommentHelper.ParamXmlTag) && XmlCommentHelper.IsConsideredEmpty(emptyElement))
-=======
             foreach (var syntax in syntaxList)
->>>>>>> 5db7b46b
             {
                 bool isEmpty = syntax is XmlEmptyElementSyntax || XmlCommentHelper.IsConsideredEmpty(syntax);
 
