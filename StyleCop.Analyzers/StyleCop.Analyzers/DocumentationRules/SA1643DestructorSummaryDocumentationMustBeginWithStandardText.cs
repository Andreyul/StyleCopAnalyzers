﻿// Copyright (c) Tunnel Vision Laboratories, LLC. All Rights Reserved.
// Licensed under the Apache License, Version 2.0. See LICENSE in the project root for license information.

namespace StyleCop.Analyzers.DocumentationRules
{
    using System;
    using System.Collections.Immutable;
    using System.Globalization;
    using Microsoft.CodeAnalysis;
    using Microsoft.CodeAnalysis.CSharp;
    using Microsoft.CodeAnalysis.CSharp.Syntax;
    using Microsoft.CodeAnalysis.Diagnostics;

    /// <summary>
    /// The XML documentation header for a C# finalizer does not contain the appropriate summary text.
    /// </summary>
    /// <remarks>
    /// <para>C# syntax provides a mechanism for inserting documentation for classes and elements directly into the
    /// code, through the use of XML documentation headers. For an introduction to these headers and a description of
    /// the header syntax, see the following article:
    /// <see href="http://msdn.microsoft.com/en-us/magazine/cc302121.aspx">XML Comments Let You Build Documentation
    /// Directly From Your Visual Studio .NET Source Files</see>.</para>
    ///
    /// <para>A violation of this rule occurs when the summary tag within the documentation header for a finalizer does
    /// not begin with the proper text.</para>
    ///
    /// <para>The rule is intended to standardize the summary text for a finalizer. The summary for a finalizer must
    /// begin with "Finalizes an instance of the {class name} class." For example, the following shows the finalizer for
    /// the <c>Customer</c> class.</para>
    ///
    /// <code language="csharp">
    /// /// &lt;summary&gt;
    /// /// Finalizes an instance of the Customer class.
    /// /// &lt;/summary&gt;
    /// ~Customer()
    /// {
    /// }
    /// </code>
    ///
    /// <para>It is possible to embed other tags into the summary text. For example:</para>
    ///
    /// <code language="csharp">
    /// /// &lt;summary&gt;
    /// /// Finalizes an instance of the &lt;see cref="Customer"/&gt; class.
    /// /// &lt;/summary&gt;
    /// ~Customer()
    /// {
    /// }
    /// </code>
    /// </remarks>
    [DiagnosticAnalyzer(LanguageNames.CSharp)]
    internal class SA1643DestructorSummaryDocumentationMustBeginWithStandardText : StandardTextDiagnosticBase
    {
        /// <summary>
        /// The ID for diagnostics produced by the
        /// <see cref="SA1643DestructorSummaryDocumentationMustBeginWithStandardText"/> analyzer.
        /// </summary>
        public const string DiagnosticId = "SA1643";
        private const string Title = "Destructor summary documentation must begin with standard text";
        private const string MessageFormat = "Destructor summary documentation must begin with standard text";
        private const string Description = "The XML documentation header for a C# finalizer does not contain the appropriate summary text.";
        private const string HelpLink = "https://github.com/DotNetAnalyzers/StyleCopAnalyzers/blob/master/documentation/SA1643.md";

        private static readonly DiagnosticDescriptor Descriptor =
            new DiagnosticDescriptor(DiagnosticId, Title, MessageFormat, AnalyzerCategory.DocumentationRules, DiagnosticSeverity.Warning, AnalyzerConstants.EnabledByDefault, Description, HelpLink);

        private static readonly Action<SyntaxNodeAnalysisContext> DestructorDeclarationAction = HandleDestructor;

        /// <inheritdoc/>
        public override ImmutableArray<DiagnosticDescriptor> SupportedDiagnostics { get; } =
            ImmutableArray.Create(Descriptor);

        /// <inheritdoc/>
        public override void Initialize(AnalysisContext context)
        {
            context.ConfigureGeneratedCodeAnalysis(GeneratedCodeAnalysisFlags.None);
            context.EnableConcurrentExecution();

            context.RegisterSyntaxNodeAction(DestructorDeclarationAction, SyntaxKind.DestructorDeclaration);
        }

        private static void HandleDestructor(SyntaxNodeAnalysisContext context)
        {
<<<<<<< HEAD
            var destructorDeclaration = (DestructorDeclarationSyntax)context.Node;
            HandleDeclaration(context, DestructorStandardText[0], DestructorStandardText[1], Descriptor);
=======
            var destructorDeclaration = context.Node as DestructorDeclarationSyntax;

            if (destructorDeclaration != null)
            {
                var settings = context.Options.GetStyleCopSettings(context.CancellationToken);
                var culture = new CultureInfo(settings.DocumentationRules.DocumentationCulture);
                var resourceManager = DocumentationResources.ResourceManager;

                HandleDeclaration(
                    context,
                    resourceManager.GetString(nameof(DocumentationResources.DestructorStandardTextFirstPart), culture),
                    resourceManager.GetString(nameof(DocumentationResources.DestructorStandardTextSecondPart), culture),
                    Descriptor);
            }
>>>>>>> 1f6c9295
        }
    }
}<|MERGE_RESOLUTION|>--- conflicted
+++ resolved
@@ -81,25 +81,16 @@
 
         private static void HandleDestructor(SyntaxNodeAnalysisContext context)
         {
-<<<<<<< HEAD
             var destructorDeclaration = (DestructorDeclarationSyntax)context.Node;
-            HandleDeclaration(context, DestructorStandardText[0], DestructorStandardText[1], Descriptor);
-=======
-            var destructorDeclaration = context.Node as DestructorDeclarationSyntax;
+            var settings = context.Options.GetStyleCopSettings(context.CancellationToken);
+            var culture = new CultureInfo(settings.DocumentationRules.DocumentationCulture);
+            var resourceManager = DocumentationResources.ResourceManager;
 
-            if (destructorDeclaration != null)
-            {
-                var settings = context.Options.GetStyleCopSettings(context.CancellationToken);
-                var culture = new CultureInfo(settings.DocumentationRules.DocumentationCulture);
-                var resourceManager = DocumentationResources.ResourceManager;
-
-                HandleDeclaration(
-                    context,
-                    resourceManager.GetString(nameof(DocumentationResources.DestructorStandardTextFirstPart), culture),
-                    resourceManager.GetString(nameof(DocumentationResources.DestructorStandardTextSecondPart), culture),
-                    Descriptor);
-            }
->>>>>>> 1f6c9295
+            HandleDeclaration(
+                context,
+                resourceManager.GetString(nameof(DocumentationResources.DestructorStandardTextFirstPart), culture),
+                resourceManager.GetString(nameof(DocumentationResources.DestructorStandardTextSecondPart), culture),
+                Descriptor);
         }
     }
 }