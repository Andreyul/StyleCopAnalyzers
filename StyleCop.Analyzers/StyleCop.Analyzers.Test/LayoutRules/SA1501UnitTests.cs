﻿// Copyright (c) Tunnel Vision Laboratories, LLC. All Rights Reserved.
// Licensed under the Apache License, Version 2.0. See LICENSE in the project root for license information.

namespace StyleCop.Analyzers.Test.LayoutRules
{
    using System.Collections.Generic;
    using System.Threading;
    using System.Threading.Tasks;
    using Microsoft.CodeAnalysis;
    using Microsoft.CodeAnalysis.Testing;
    using StyleCop.Analyzers.LayoutRules;
    using TestHelper;
    using Xunit;
    using static StyleCop.Analyzers.Test.Verifiers.StyleCopCodeFixVerifier<
        StyleCop.Analyzers.LayoutRules.SA1501StatementMustNotBeOnASingleLine,
        StyleCop.Analyzers.LayoutRules.SA1501CodeFixProvider>;

    /// <summary>
    /// Unit tests for <see cref="SA1501StatementMustNotBeOnASingleLine"/>.
    /// </summary>
    public class SA1501UnitTests
    {
        /// <summary>
        /// Gets the statements that will be used in the theory test cases.
        /// </summary>
        /// <value>
        /// The statements that will be used in the theory test cases.
        /// </value>
        public static IEnumerable<object[]> TestStatements
        {
            get
            {
                yield return new[] { "if (i == 0)" };
                yield return new[] { "while (i == 0)" };
                yield return new[] { "for (var j = 0; j < i; j++)" };
                yield return new[] { "foreach (var j in new[] { 1, 2, 3 })" };
                yield return new[] { "lock (this)" };
                yield return new[] { "using (this)" };
                yield return new[] { "fixed (byte* ptr = new byte[10])" };
            }
        }

        /// <summary>
        /// Verifies that lock statement with single line block statement will trigger a warning.
        /// </summary>
        /// <returns>A <see cref="Task"/> representing the asynchronous unit test.</returns>
        [Fact]
        public async Task TestLockWithSingleLineBlockAsync()
        {
            string testCode = @"using System.Diagnostics;
public class Foo
{
    public void Bar(int i)
    {
        lock (this) { Debug.Assert(true); }
    }
}";
            await VerifyCSharpDiagnosticAsync(testCode, Diagnostic().WithLocation(6, 21), CancellationToken.None).ConfigureAwait(false);
        }

        /// <summary>
        /// Verifies that a lock statement with preprocessor trivia will trigger the correct warnings.
        /// </summary>
        /// <remarks>
        /// The analyzer will only trigger on the second block, as the first block will be marked as DisabledTextTrivia due to the preprocessor statements.
        /// </remarks>
        /// <returns>A <see cref="Task"/> representing the asynchronous unit test.</returns>
        [Fact]
        public async Task TestLockWithPreProcessorTriviaAsync()
        {
            string testCode = @"using System.Diagnostics;
public class Foo
{
    public void Bar(int i)
    {
        lock (this) 
#if MYTEST 
        { Debug.Assert(true); } 
#else 
        { Debug.Assert(false); } 
#endif
    }
}";

            await VerifyCSharpDiagnosticAsync(testCode, Diagnostic().WithLocation(10, 9), CancellationToken.None).ConfigureAwait(false);
        }

        /// <summary>
        /// Verifies that lock statement with a block statement spread over multiple lines will not trigger a warning.
        /// </summary>
        /// <returns>A <see cref="Task"/> representing the asynchronous unit test.</returns>
        [Fact]
        public async Task TestLockWithMultilineBlockAsync()
        {
            string testCode = @"using System.Diagnostics;
public class Foo
{
    public void Bar(int i)
    {
        lock (this) 
        { 
            Debug.Assert(true); 
        }
    }
}";
            await VerifyCSharpDiagnosticAsync(testCode, EmptyDiagnosticResults, CancellationToken.None).ConfigureAwait(false);
        }

        /// <summary>
        /// Verifies that lock statement with an invalid formatted block statement spread over multiple lines will not trigger a warning.
        /// </summary>
        /// <remarks>This will trigger SA1500.</remarks>
        /// <returns>A <see cref="Task"/> representing the asynchronous unit test.</returns>
        [Fact]
        public async Task TestLockWithInvalidMultilineBlockAsync()
        {
            string testCode = @"using System.Diagnostics;
public class Foo
{
    public void Bar(int i)
    {
        lock (this) { Debug.Assert(true); 
        }
    }
}";
            await VerifyCSharpDiagnosticAsync(testCode, EmptyDiagnosticResults, CancellationToken.None).ConfigureAwait(false);
        }

        /// <summary>
        /// Verifies that a single line anonymous method definition is allowed.
        /// </summary>
        /// <returns>A <see cref="Task"/> representing the asynchronous unit test.</returns>
        [Fact]
        public async Task TestSingleLineAnonymousMethodIsAllowedAsync()
        {
            string testCode = @"using System.Diagnostics;
public class Foo
{
    delegate void MyDelegate(int x);

    public void Bar(int i)
    {
        MyDelegate d = delegate(int x) { Debug.WriteLine(x); };
    }
}";
            await VerifyCSharpDiagnosticAsync(testCode, EmptyDiagnosticResults, CancellationToken.None).ConfigureAwait(false);
        }

        /// <summary>
        /// Verifies that a single line lambda expression definition is allowed.
        /// </summary>
        /// <returns>A <see cref="Task"/> representing the asynchronous unit test.</returns>
        [Fact]
        public async Task TestSingleLineLambdaExpressionIsAllowedAsync()
        {
            string testCode = @"using System;
using System.Diagnostics;

public class Foo
{
    public void Bar(int i)
    {
        var test = new Action<int>(value => { Debug.WriteLine(value); });
    }
}";
            await VerifyCSharpDiagnosticAsync(testCode, EmptyDiagnosticResults, CancellationToken.None).ConfigureAwait(false);
        }

        /// <summary>
        /// Verifies that a single line method definition is not flagged by this analyzer.
        /// </summary>
        /// <returns>A <see cref="Task"/> representing the asynchronous unit test.</returns>
        [Fact]
        public async Task TestSingleLineMethodIsAllowedAsync()
        {
            string testCode = @"using System.Diagnostics;
public class Foo
{
    public void Bar() { Debug.Assert(true); }
}";
            await VerifyCSharpDiagnosticAsync(testCode, EmptyDiagnosticResults, CancellationToken.None).ConfigureAwait(false);
        }

        /// <summary>
        /// Verifies that a single line property accessors are not flagged by this analyzer.
        /// </summary>
        /// <returns>A <see cref="Task"/> representing the asynchronous unit test.</returns>
        [Fact]
        public async Task TestSingleLinePropertyAccessorsAreAllowedAsync()
        {
            string testCode = @"using System.Diagnostics;
public class Foo
{
    public int Bar
    {
        get { return 0; }
        set { }
    }
}";
            await VerifyCSharpDiagnosticAsync(testCode, EmptyDiagnosticResults, CancellationToken.None).ConfigureAwait(false);
        }

        /// <summary>
        /// Verifies that the code fix provider will correctly expand the block to a multiline statement.
        /// </summary>
        /// <returns>A <see cref="Task"/> representing the asynchronous unit test.</returns>
        [Fact]
        public async Task TestCodeFixProviderCorrectlyExpandsBlockAsync()
        {
            string testCode = @"using System.Diagnostics;
public class Foo
{
    public void Bar(int i)
    {
        lock (this)
          { Debug.Assert(true); }
    }
}";
            string fixedTestCode = @"using System.Diagnostics;
public class Foo
{
    public void Bar(int i)
    {
        lock (this)
        {
            Debug.Assert(true);
        }
    }
}";

            var expected = Diagnostic().WithLocation(7, 11);
            await VerifyCSharpFixAsync(testCode, expected, fixedTestCode, CancellationToken.None).ConfigureAwait(false);
        }

        /// <summary>
        /// Verifies that the code fix provider will correctly expand the block to a multiline statement, when it starts on the same line as the parent.
        /// </summary>
        /// <returns>A <see cref="Task"/> representing the asynchronous unit test.</returns>
        [Fact]
        public async Task TestCodeFixProviderCorrectlyExpandsBlockWithParentOnSameLineAsync()
        {
            string testCode = @"using System.Diagnostics;
public class Foo
{
    public void Bar(int i)
    {
        lock (this) { Debug.Assert(true); }
    }
}";
            string fixedTestCode = @"using System.Diagnostics;
public class Foo
{
    public void Bar(int i)
    {
        lock (this)
        {
            Debug.Assert(true);
        }
    }
}";

            var expected = Diagnostic().WithLocation(6, 21);
            await VerifyCSharpFixAsync(testCode, expected, fixedTestCode, CancellationToken.None).ConfigureAwait(false);
        }

        /// <summary>
        /// Verifies that the code fix provider will correctly expand the block to a multiline statement, when it starts on the same line as the parent.
        /// </summary>
        /// <returns>A <see cref="Task"/> representing the asynchronous unit test.</returns>
        [Fact]
        public async Task TestCodeFixProviderCorrectlyExpandsBlockInSourceFileWithTabsAsync()
        {
            string testCode =
                "using System.Diagnostics;\r\n" +
                "public class Foo\r\n" +
                "{\r\n" +
                "\tpublic void Bar(int i)\r\n" +
                "\t{\r\n" +
                "\t\tlock (this) { Debug.Assert(true); }\r\n" +
                "\t}\r\n" +
                "}\r\n";

            string fixedTestCode =
                "using System.Diagnostics;\r\n" +
                "public class Foo\r\n" +
                "{\r\n" +
                "\tpublic void Bar(int i)\r\n" +
                "\t{\r\n" +
                "\t\tlock (this)\r\n" +
                "\t\t{\r\n" +
                "\t\t\tDebug.Assert(true);\r\n" +
                "\t\t}\r\n" +
                "\t}\r\n" +
                "}\r\n";

            await new CSharpTest
            {
                TestCode = testCode,
                ExpectedDiagnostics =
                {
                    Diagnostic().WithLocation(6, 15),
                },
                FixedCode = fixedTestCode,
                UseTabs = true,
            }.RunAsync(CancellationToken.None).ConfigureAwait(false);
        }

        /// <summary>
        /// Verifies that the code fix provider will correctly handle non-whitespace trivia.
        /// </summary>
        /// <returns>A <see cref="Task"/> representing the asynchronous unit test.</returns>
        [Fact]
        public async Task TestCodeFixProviderCorrectlyHandlesTriviaAsync()
        {
            string testCode = @"using System.Diagnostics;
public class Foo
{
    public void Bar(int i)
    {
        lock (this) /* comment */ { /* comment2 */ Debug.Assert(true); /* comment3 */ } /* comment4 */
    }
}";
            string fixedTestCode = @"using System.Diagnostics;
public class Foo
{
    public void Bar(int i)
    {
        lock (this) /* comment */
        { /* comment2 */
            Debug.Assert(true); /* comment3 */
        } /* comment4 */
    }
}";

            var expected = Diagnostic().WithLocation(6, 35);
            await VerifyCSharpFixAsync(testCode, expected, fixedTestCode, CancellationToken.None).ConfigureAwait(false);
        }

        /// <summary>
        /// Verifies that the code fix provider will correctly handle preprocessor trivia.
        /// </summary>
        /// <remarks>
        /// Only the second block will be fixed, as the first block is marked as DisabledTextTrivia.
        /// </remarks>
        /// <returns>A <see cref="Task"/> representing the asynchronous unit test.</returns>
        [Fact]
        public async Task TestCodeFixProviderCorrectlyHandlesPreProcessorTriviaAsync()
        {
            string testCode = @"using System.Diagnostics;
public class Foo
{
    public void Bar(int i)
    {
        lock (this)
#if MYTEST
        { Debug.Assert(true); }
#else
        { Debug.Assert(false); }
#endif
    }
}";

            string fixedTestCode = @"using System.Diagnostics;
public class Foo
{
    public void Bar(int i)
    {
        lock (this)
#if MYTEST
        { Debug.Assert(true); }
#else
        {
            Debug.Assert(false);
        }
#endif
    }
}";

            var expected = Diagnostic().WithLocation(10, 9);
            await VerifyCSharpFixAsync(testCode, expected, fixedTestCode, CancellationToken.None).ConfigureAwait(false);
        }

        /// <summary>
        /// Verifies that a single line expression with a lambda expression or anonymous method will not trigger this diagnostic.
        /// </summary>
        /// <returns>A <see cref="Task"/> representing the asynchronous unit test.</returns>
        [Fact]
        public async Task TestSingleLineExpressionWithLambdaOrAnonymousMethodAsync()
        {
            var testCode = @"using System;

public class Foo
{
    public void Bar()
    {
        Func<int> test = () => { return 5; }; 
        EventHandler d = delegate(object s, EventArgs e) { };
    }
}
";

            await VerifyCSharpDiagnosticAsync(testCode, EmptyDiagnosticResults, CancellationToken.None).ConfigureAwait(false);
        }

        /// <summary>
        /// Verifies that a multiple line expression with a single line lambda expression or a single line anonymous method will trigger the expected diagnostic.
        /// </summary>
        /// <returns>A <see cref="Task"/> representing the asynchronous unit test.</returns>
        [Fact]
        public async Task TestMultipleLineExpressionWithSingleLineLambdaOrAnonymousMethodAsync()
        {
            var testCode = @"using System;

public class Foo
{
    public void Bar()
    {
        Func<int> test = () =>
            { return 5; };

        EventHandler d = delegate (object s, EventArgs e)
            { };
    }
}
";

            var fixedTestCode = @"using System;

public class Foo
{
    public void Bar()
    {
        Func<int> test = () =>
            {
                return 5;
            };

        EventHandler d = delegate (object s, EventArgs e)
            {
            };
    }
}
";

            DiagnosticResult[] expectedDiagnostics =
            {
                Diagnostic().WithLocation(8, 13),
                Diagnostic().WithLocation(11, 13),
            };

            await VerifyCSharpFixAsync(testCode, expectedDiagnostics, fixedTestCode, CancellationToken.None).ConfigureAwait(false);
        }

        [Fact]
        [WorkItem(1172, "https://github.com/DotNetAnalyzers/StyleCopAnalyzers/issues/1172")]
        public async Task TestRegressionIssue1172Async()
        {
            var testCode = @"using System;

public class Foo
{
    public void Bar()
    {
        do { Bar(); } while (false);
    }
}
";

            var fixedTestCode = @"using System;

public class Foo
{
    public void Bar()
    {
        do
        {
            Bar();
        }
        while (false);
    }
}
";

            DiagnosticResult expectedDiagnostics = Diagnostic().WithLocation(7, 12);
            await VerifyCSharpFixAsync(testCode, expectedDiagnostics, fixedTestCode, CancellationToken.None).ConfigureAwait(false);
        }

        [Fact]
        [WorkItem(1172, "https://github.com/DotNetAnalyzers/StyleCopAnalyzers/issues/1172")]
        public async Task TestRegressionIssue1172WithHalfClassAsync()
        {
            var testCode = @"using System;

class TypeName
{
    void MethodName()
    {
        do { Bar(); } while (false);
";

            var fixedTestCode = @"using System;

class TypeName
{
    void MethodName()
    {
        do
        {
            Bar();
        }
        while (false);
";

            await new CSharpTest
            {
                TestCode = testCode,
                ExpectedDiagnostics =
                {
                    Diagnostic().WithLocation(7, 12),
                    DiagnosticResult.CompilerError("CS0103").WithLocation(7, 14).WithMessage("The name 'Bar' does not exist in the current context"),
                    DiagnosticResult.CompilerError("CS1513").WithLocation(7, 37).WithMessage("} expected"),
                    DiagnosticResult.CompilerError("CS1513").WithLocation(7, 37).WithMessage("} expected"),
                },
                FixedCode = fixedTestCode,
                RemainingDiagnostics =
                {
                    DiagnosticResult.CompilerError("CS0103").WithLocation(9, 13).WithMessage("The name 'Bar' does not exist in the current context"),
                    DiagnosticResult.CompilerError("CS1513").WithLocation(11, 23).WithMessage("} expected"),
                    DiagnosticResult.CompilerError("CS1513").WithLocation(11, 23).WithMessage("} expected"),
                },
            }.RunAsync(CancellationToken.None).ConfigureAwait(false);
        }

        /// <summary>
        /// Verifies that a statement followed by a block without braces will produce a warning.
        /// </summary>
        /// <param name="statementText">The source code for the first part of a compound statement whose child can be
        /// either a statement block or a single statement.</param>
        /// <returns>A <see cref="Task"/> representing the asynchronous unit test.</returns>
        [Theory]
        [MemberData(nameof(TestStatements))]
        public async Task TestNoSA1503StatementWithoutBracesAsync(string statementText)
        {
            await new CSharpTest
            {
                TestCode = this.GenerateTestStatement(statementText),
                ExpectedDiagnostics =
                {
                    Diagnostic().WithLocation(6, statementText.Length + 10),
                },
                DisabledDiagnostics =
                {
                    SA1503BracesMustNotBeOmitted.DiagnosticId,
                },
            }.RunAsync(CancellationToken.None).ConfigureAwait(false);
        }

        /// <summary>
        /// Verifies that a <c>do</c> statement followed by a block without braces will produce a warning, and the
        /// code fix for this warning results in valid code.
        /// </summary>
        /// <returns>A <see cref="Task"/> representing the asynchronous unit test.</returns>
        [Fact]
        public async Task TestNoSA1503DoStatementAsync()
        {
            var testCode = @"using System.Diagnostics;
public class TypeName
{
    public void Bar(int i)
    {
        do Debug.Assert(true);
        while (false);
    }
}";
            var fixedCode = @"using System.Diagnostics;
public class TypeName
{
    public void Bar(int i)
    {
        do
            Debug.Assert(true);
        while (false);
    }
}";

            await new CSharpTest
            {
                TestCode = testCode,
                ExpectedDiagnostics =
                {
                    Diagnostic().WithLocation(6, 12),
                },
                FixedCode = fixedCode,
                DisabledDiagnostics =
                {
                    SA1503BracesMustNotBeOmitted.DiagnosticId,
                },
            }.RunAsync(CancellationToken.None).ConfigureAwait(false);
        }

        /// <summary>
        /// Verifies that consecutive single-line statements are properly reported and fixed.
        /// </summary>
        /// <returns>A <see cref="Task"/> representing the asynchronous unit test.</returns>
        [Fact]
        public async Task TestNoSA1503ConsecutiveStatementsAsync()
        {
            var testCode = @"using System;
using System.Diagnostics;
public class TypeName
{
    public void Bar(string x, string y)
    {
        if (x == null) throw new ArgumentNullException(nameof(x));
        if (y == null) throw new ArgumentNullException(nameof(y));
    }
}";
            var fixedCode = @"using System;
using System.Diagnostics;
public class TypeName
{
    public void Bar(string x, string y)
    {
        if (x == null)
            throw new ArgumentNullException(nameof(x));
        if (y == null)
            throw new ArgumentNullException(nameof(y));
    }
}";

            await new CSharpTest
            {
                TestCode = testCode,
                ExpectedDiagnostics =
                {
                    Diagnostic().WithLocation(7, 24),
                    Diagnostic().WithLocation(8, 24),
                },
                FixedCode = fixedCode,
                DisabledDiagnostics =
                {
                    SA1503BracesMustNotBeOmitted.DiagnosticId,
                },
            }.RunAsync(CancellationToken.None).ConfigureAwait(false);
        }

        /// <summary>
        /// Tests the behavior of SA1503 when SA1503 is suppressed for many different forms of <c>if</c> statements.
        /// </summary>
        /// <returns>A <see cref="Task"/> representing the asynchronous unit test.</returns>
        [Fact]
        public async Task TestNoSA1503IfStatementsAsync()
        {
            var testCode = @"using System.Diagnostics;
public class TypeName
{
    public void Bar(int i)
    {
        if (i == 0)
            Debug.Assert(true);
        else Debug.Assert(false);//8

        if (i == 1) Debug.Assert(true); else if (i == 2) Debug.Assert(false);//10

        if (i == 3)
            Debug.Assert(true);
        else if (i == 4) Debug.Assert(false);//14

        if (i == 5) Debug.Assert(true); else if (i == 6) Debug.Assert(false); else Debug.Assert(false);//16

        if (i == 7) if (i == 8) Debug.Assert(false); else Debug.Assert(false); else Debug.Assert(true);//18

        if (i == 9)
            if (i == 10) Debug.Assert(false); else Debug.Assert(false); else Debug.Assert(true);//21

        if (i == 11) if (i == 12) Debug.Assert(false);
            else Debug.Assert(false); else if (i == 13) Debug.Assert(true);//24
    }
}";

            var incrementalFixedCode = @"using System.Diagnostics;
public class TypeName
{
    public void Bar(int i)
    {
        if (i == 0)
            Debug.Assert(true);
        else
            Debug.Assert(false);//8


        if (i == 1)
            Debug.Assert(true);
        else if (i == 2)
            Debug.Assert(false);//10


        if (i == 3)
            Debug.Assert(true);
        else if (i == 4)
            Debug.Assert(false);//14


        if (i == 5)
            Debug.Assert(true);
        else if (i == 6)
            Debug.Assert(false);
        else
            Debug.Assert(false);//16


        if (i == 7)
            if (i == 8)
                Debug.Assert(false);
            else
                Debug.Assert(false);
        else
            Debug.Assert(true);//18


        if (i == 9)
            if (i == 10)
                Debug.Assert(false);
            else
                Debug.Assert(false);
            else
            Debug.Assert(true);//21


        if (i == 11) if (i == 12)
            Debug.Assert(false);
            else
            Debug.Assert(false);
        else if (i == 13)
            Debug.Assert(true);//24

    }
}";

            var batchFixedCode = @"using System.Diagnostics;
public class TypeName
{
    public void Bar(int i)
    {
        if (i == 0)
            Debug.Assert(true);
        else
            Debug.Assert(false);//8


        if (i == 1)
            Debug.Assert(true);
        else if (i == 2)
            Debug.Assert(false);//10


        if (i == 3)
            Debug.Assert(true);
        else if (i == 4)
            Debug.Assert(false);//14


        if (i == 5)
            Debug.Assert(true);
        else if (i == 6)
            Debug.Assert(false);
        else
            Debug.Assert(false);//16


        if (i == 7)
            if (i == 8)
                Debug.Assert(false);
            else
                Debug.Assert(false);
        else
            Debug.Assert(true);//18


        if (i == 9)
            if (i == 10)
                Debug.Assert(false);
            else
                Debug.Assert(false);
            else
            Debug.Assert(true);//21


        if (i == 11)
            if (i == 12)
                Debug.Assert(false);
            else
                Debug.Assert(false);
        else if (i == 13)
            Debug.Assert(true);//24

    }
}";

            await new CSharpTest
            {
                TestCode = testCode,
                ExpectedDiagnostics =
                {
                    Diagnostic().WithLocation(8, 14),
                    Diagnostic().WithLocation(10, 21),
                    Diagnostic().WithLocation(10, 58),
                    Diagnostic().WithLocation(14, 26),
                    Diagnostic().WithLocation(16, 21),
                    Diagnostic().WithLocation(16, 58),
                    Diagnostic().WithLocation(16, 84),
                    Diagnostic().WithLocation(18, 21),
                    Diagnostic().WithLocation(18, 33),
                    Diagnostic().WithLocation(18, 59),
                    Diagnostic().WithLocation(18, 85),
                    Diagnostic().WithLocation(21, 26),
                    Diagnostic().WithLocation(21, 52),
                    Diagnostic().WithLocation(21, 78),
                    Diagnostic().WithLocation(23, 22).WithSeverity(DiagnosticSeverity.Hidden),
                    Diagnostic().WithLocation(23, 35),
                    Diagnostic().WithLocation(24, 18),
                    Diagnostic().WithLocation(24, 57),
                },
                FixedCode = incrementalFixedCode,
                RemainingDiagnostics =
                {
                    Diagnostic().WithLocation(50, 22).WithSeverity(DiagnosticSeverity.Hidden),
                },
                BatchFixedCode = batchFixedCode,
                DisabledDiagnostics =
                {
                    SA1503BracesMustNotBeOmitted.DiagnosticId,
                },
            }.RunAsync(CancellationToken.None).ConfigureAwait(false);
        }

        /// <summary>
        /// Verifies that a statement followed by a block with braces will produce no diagnostics results.
        /// </summary>
        /// <param name="statementText">The source code for the first part of a compound statement whose child can be
        /// either a statement block or a single statement.</param>
        /// <returns>A <see cref="Task"/> representing the asynchronous unit test.</returns>
        [Theory]
        [MemberData(nameof(TestStatements))]
        public async Task TestNoSA1503StatementWithBracesAsync(string statementText)
        {
            await new CSharpTest
            {
                TestCode = this.GenerateFixedTestStatement(statementText),
                DisabledDiagnostics =
                {
                    SA1503BracesMustNotBeOmitted.DiagnosticId,
                },
            }.RunAsync(CancellationToken.None).ConfigureAwait(false);
        }

        /// <summary>
        /// Verifies that the code fix provider will work properly for an if .. else statement.
        /// </summary>
        /// <returns>A <see cref="Task"/> representing the asynchronous unit test.</returns>
        [Fact]
        public async Task TestNoSA1503CodeFixProviderForIfElseStatementAsync()
        {
            var testCode = @"using System.Diagnostics;
public class TypeName
{
    public void Bar(int i)
    {
        if (i == 0) Debug.Assert(true); else Debug.Assert(false);
    }
}";

            var fixedTestCode = @"using System.Diagnostics;
public class TypeName
{
    public void Bar(int i)
    {
        if (i == 0)
            Debug.Assert(true);
        else
            Debug.Assert(false);
    }
}";

            await new CSharpTest
            {
                TestCode = testCode,
                ExpectedDiagnostics =
                {
                    Diagnostic().WithLocation(6, 21),
                    Diagnostic().WithLocation(6, 46),
                },
                FixedCode = fixedTestCode,
                DisabledDiagnostics =
                {
                    SA1503BracesMustNotBeOmitted.DiagnosticId,
                },
            }.RunAsync(CancellationToken.None).ConfigureAwait(false);
        }

        /// <summary>
        /// Verifies that the code fix provider will properly handle alternate indentations.
        /// </summary>
        /// <returns>A <see cref="Task"/> representing the asynchronous unit test.</returns>
        [Fact]
        public async Task TestNoSA1503CodeFixProviderWithAlternateIndentationAsync()
        {
            var testCode = @"using System.Diagnostics;
public class TypeName
{
 public void Bar(int i)
 {
  if (i == 0) Debug.Assert(true);
 }
}";

            var fixedTestCode = @"using System.Diagnostics;
public class TypeName
{
 public void Bar(int i)
 {
  if (i == 0)
   Debug.Assert(true);
 }
}";

            await new CSharpTest
            {
                TestCode = testCode,
                ExpectedDiagnostics =
                {
                    Diagnostic().WithLocation(6, 15),
                },
                FixedCode = fixedTestCode,
                IndentationSize = 1,
                DisabledDiagnostics =
                {
                    SA1503BracesMustNotBeOmitted.DiagnosticId,
                },
            }.RunAsync(CancellationToken.None).ConfigureAwait(false);
        }

        /// <summary>
        /// Verifies that the code fix provider will work properly handle non-whitespace trivia.
        /// </summary>
        /// <returns>A <see cref="Task"/> representing the asynchronous unit test.</returns>
        [Fact]
        public async Task TestNoSA1503CodeFixProviderWithNonWhitespaceTriviaAsync()
        {
            var testCode = @"using System.Diagnostics;
public class TypeName
{
    public void Bar(int i)
    {
#pragma warning restore
        if (i == 0)
            Debug.Assert(true);
    }
}";

            // The code fix will not make any changes.
            var fixedTestCode = testCode;

            await new CSharpTest
            {
                TestCode = testCode,
                ExpectedDiagnostics =
                {
                },
                FixedCode = fixedTestCode,
                NumberOfFixAllIterations = 0,
                DisabledDiagnostics =
                {
                    SA1503BracesMustNotBeOmitted.DiagnosticId,
                },
            }.RunAsync(CancellationToken.None).ConfigureAwait(false);
        }

        /// <summary>
        /// Verifies that the code fix provider will work properly handle multiple cases of missing braces.
        /// </summary>
        /// <returns>A <see cref="Task"/> representing the asynchronous unit test.</returns>
        [Fact]
        public async Task TestNoSA1503CodeFixProviderWithMultipleNestingsAsync()
        {
            var testCode = @"using System.Diagnostics;
public class TypeName
{
    public void Bar(int i)
    {
        if (i == 0) if (i == 0) Debug.Assert(true);
    }
}";

            var fixedTestCode = @"using System.Diagnostics;
public class TypeName
{
    public void Bar(int i)
    {
        if (i == 0)
            if (i == 0)
                Debug.Assert(true);
    }
}";

            await new CSharpTest
            {
                TestCode = testCode,
                ExpectedDiagnostics =
                {
                    Diagnostic().WithLocation(6, 21),
                    Diagnostic().WithLocation(6, 33),
                },
                FixedCode = fixedTestCode,
                DisabledDiagnostics =
                {
                    SA1503BracesMustNotBeOmitted.DiagnosticId,
                },
            }.RunAsync(CancellationToken.None).ConfigureAwait(false);
        }

        /// <summary>
        /// Verifies that the code fix provider will work properly handle the second pass of multiple cases of missing
        /// braces.
        /// </summary>
        /// <returns>A <see cref="Task"/> representing the asynchronous unit test.</returns>
        [Fact]
        public async Task TestNoSA1503CodeFixProviderWithMultipleNestingsSecondPassAsync()
        {
            var testCode = @"using System.Diagnostics;
public class TypeName
{
    public void Bar(int i)
    {
        if (i == 0)
            if (i == 0) Debug.Assert(true);
    }
}";

            var fixedTestCode = @"using System.Diagnostics;
public class TypeName
{
    public void Bar(int i)
    {
        if (i == 0)
            if (i == 0)
                Debug.Assert(true);
    }
}";

            var batchFixedTestCode = @"using System.Diagnostics;
public class TypeName
{
    public void Bar(int i)
    {
        if (i == 0)
            if (i == 0)
                Debug.Assert(true);
    }
}";

<<<<<<< HEAD
            await new CSharpTest
=======
            await this.VerifyCSharpFixAsync(testCode, fixedTestCode, batchFixedTestCode).ConfigureAwait(false);
        }

        /// <summary>
        /// Verifies that the code fix provider will work properly for a statement.
        /// </summary>
        /// <param name="statementText">The source code for the first part of a compound statement whose child can be
        /// either a statement block or a single statement.</param>
        /// <returns>A <see cref="Task"/> representing the asynchronous unit test.</returns>
        [Theory]
        [MemberData(nameof(TestStatements))]
        public async Task TestNoSA1503CodeFixForStatementAsync(string statementText)
        {
            this.suppressSA1503 = true;
            await this.VerifyCSharpFixAsync(this.GenerateTestStatement(statementText), this.GenerateFixedTestStatement(statementText)).ConfigureAwait(false);
        }

        /// <inheritdoc/>
        protected override IEnumerable<DiagnosticAnalyzer> GetCSharpDiagnosticAnalyzers()
        {
            yield return new SA1501StatementMustNotBeOnASingleLine();
        }

        /// <inheritdoc/>
        protected override CodeFixProvider GetCSharpCodeFixProvider()
        {
            return new SA1501CodeFixProvider();
        }

        /// <inheritdoc/>
        protected override IEnumerable<string> GetDisabledDiagnostics()
        {
            if (this.suppressSA1503)
>>>>>>> 35283f24
            {
                TestCode = testCode,
                ExpectedDiagnostics =
                {
                    Diagnostic().WithLocation(7, 25),
                },
                FixedCode = fixedTestCode,
                BatchFixedCode = batchFixedTestCode,
                DisabledDiagnostics =
                {
                    SA1503BracesMustNotBeOmitted.DiagnosticId,
                },
            }.RunAsync(CancellationToken.None).ConfigureAwait(false);
        }

<<<<<<< HEAD
        /// <summary>
        /// Verifies that the code fix provider will work properly for a statement.
        /// </summary>
        /// <param name="statementText">The source code for the first part of a compound statement whose child can be
        /// either a statement block or a single statement.</param>
        /// <returns>A <see cref="Task"/> representing the asynchronous unit test.</returns>
        [Theory]
        [MemberData(nameof(TestStatements))]
        private async Task TestNoSA1503CodeFixForStatementAsync(string statementText)
        {
            await new CSharpTest
            {
                TestCode = this.GenerateTestStatement(statementText),
                ExpectedDiagnostics =
                {
                    Diagnostic().WithLocation(6, 10 + statementText.Length),
                },
                FixedCode = this.GenerateFixedTestStatement(statementText),
                DisabledDiagnostics =
                {
                    SA1503BracesMustNotBeOmitted.DiagnosticId,
                },
            }.RunAsync(CancellationToken.None).ConfigureAwait(false);
        }

=======
>>>>>>> 35283f24
        private string GenerateTestStatement(string statementText)
        {
            var testCodeFormat = @"using System.Diagnostics;
public class TypeName : System.IDisposable
{
    public unsafe void Bar(int i)
    {
        #STATEMENT# Debug.Assert(true);
    }

    public void Dispose() {}
}";
            return testCodeFormat.Replace("#STATEMENT#", statementText);
        }

        private string GenerateFixedTestStatement(string statementText)
        {
            var fixedTestCodeFormat = @"using System.Diagnostics;
public class TypeName : System.IDisposable
{
    public unsafe void Bar(int i)
    {
        #STATEMENT#
            Debug.Assert(true);
    }

    public void Dispose() {}
}";
            return fixedTestCodeFormat.Replace("#STATEMENT#", statementText);
        }
    }
}<|MERGE_RESOLUTION|>--- conflicted
+++ resolved
@@ -1059,10 +1059,20 @@
     }
 }";
 
-<<<<<<< HEAD
-            await new CSharpTest
-=======
-            await this.VerifyCSharpFixAsync(testCode, fixedTestCode, batchFixedTestCode).ConfigureAwait(false);
+            await new CSharpTest
+            {
+                TestCode = testCode,
+                ExpectedDiagnostics =
+                {
+                    Diagnostic().WithLocation(7, 25),
+                },
+                FixedCode = fixedTestCode,
+                BatchFixedCode = batchFixedTestCode,
+                DisabledDiagnostics =
+                {
+                    SA1503BracesMustNotBeOmitted.DiagnosticId,
+                },
+            }.RunAsync(CancellationToken.None).ConfigureAwait(false);
         }
 
         /// <summary>
@@ -1075,53 +1085,6 @@
         [MemberData(nameof(TestStatements))]
         public async Task TestNoSA1503CodeFixForStatementAsync(string statementText)
         {
-            this.suppressSA1503 = true;
-            await this.VerifyCSharpFixAsync(this.GenerateTestStatement(statementText), this.GenerateFixedTestStatement(statementText)).ConfigureAwait(false);
-        }
-
-        /// <inheritdoc/>
-        protected override IEnumerable<DiagnosticAnalyzer> GetCSharpDiagnosticAnalyzers()
-        {
-            yield return new SA1501StatementMustNotBeOnASingleLine();
-        }
-
-        /// <inheritdoc/>
-        protected override CodeFixProvider GetCSharpCodeFixProvider()
-        {
-            return new SA1501CodeFixProvider();
-        }
-
-        /// <inheritdoc/>
-        protected override IEnumerable<string> GetDisabledDiagnostics()
-        {
-            if (this.suppressSA1503)
->>>>>>> 35283f24
-            {
-                TestCode = testCode,
-                ExpectedDiagnostics =
-                {
-                    Diagnostic().WithLocation(7, 25),
-                },
-                FixedCode = fixedTestCode,
-                BatchFixedCode = batchFixedTestCode,
-                DisabledDiagnostics =
-                {
-                    SA1503BracesMustNotBeOmitted.DiagnosticId,
-                },
-            }.RunAsync(CancellationToken.None).ConfigureAwait(false);
-        }
-
-<<<<<<< HEAD
-        /// <summary>
-        /// Verifies that the code fix provider will work properly for a statement.
-        /// </summary>
-        /// <param name="statementText">The source code for the first part of a compound statement whose child can be
-        /// either a statement block or a single statement.</param>
-        /// <returns>A <see cref="Task"/> representing the asynchronous unit test.</returns>
-        [Theory]
-        [MemberData(nameof(TestStatements))]
-        private async Task TestNoSA1503CodeFixForStatementAsync(string statementText)
-        {
             await new CSharpTest
             {
                 TestCode = this.GenerateTestStatement(statementText),
@@ -1137,8 +1100,6 @@
             }.RunAsync(CancellationToken.None).ConfigureAwait(false);
         }
 
-=======
->>>>>>> 35283f24
         private string GenerateTestStatement(string statementText)
         {
             var testCodeFormat = @"using System.Diagnostics;
