--- conflicted
+++ resolved
@@ -100,11 +100,8 @@
     <Compile Include="MaintainabilityRules\SA1404UnitTests.cs" />
     <Compile Include="MaintainabilityRules\SA1405UnitTests.cs" />
     <Compile Include="MaintainabilityRules\SA1406UnitTests.cs" />
-<<<<<<< HEAD
     <Compile Include="MaintainabilityRules\SA1407UnitTests.cs" />
-=======
     <Compile Include="ReadabilityRules\SA1122UnitTests.cs" />
->>>>>>> cd16ad39
     <Compile Include="SpacingRules\NumberSignSpacingTestBase.cs" />
     <Compile Include="SpacingRules\SA1000UnitTests.cs" />
     <Compile Include="SpacingRules\SA1021UnitTests.cs" />
