--- conflicted
+++ resolved
@@ -819,12 +819,7 @@
     }
 }";
 
-<<<<<<< HEAD
-            await this.VerifyCSharpDiagnosticAsync(testCode, EmptyDiagnosticResults, CancellationToken.None);
-=======
-
             await this.VerifyCSharpDiagnosticAsync(testCode, EmptyDiagnosticResults, CancellationToken.None).ConfigureAwait(false);
->>>>>>> 523908f0
         }
 
         [Fact]
@@ -848,12 +843,7 @@
     }
 }";
 
-<<<<<<< HEAD
-            await this.VerifyCSharpDiagnosticAsync(testCode, EmptyDiagnosticResults, CancellationToken.None);
-=======
-
             await this.VerifyCSharpDiagnosticAsync(testCode, EmptyDiagnosticResults, CancellationToken.None).ConfigureAwait(false);
->>>>>>> 523908f0
         }
 
         [Fact]
