﻿// Copyright (c) Tunnel Vision Laboratories, LLC. All Rights Reserved.
// Licensed under the Apache License, Version 2.0. See LICENSE in the project root for license information.

namespace StyleCop.Analyzers.Test.NamingRules
{
    using System.Threading;
    using System.Threading.Tasks;
    using StyleCop.Analyzers.Test.Helpers;
    using TestHelper;
    using Xunit;
    using static StyleCop.Analyzers.Test.Verifiers.StyleCopCodeFixVerifier<
        StyleCop.Analyzers.NamingRules.SA1313ParameterNamesMustBeginWithLowerCaseLetter,
        StyleCop.Analyzers.NamingRules.RenameToLowerCaseCodeFixProvider>;

    [UseCulture("en-US")]
    public class SA1313UnitTests
    {
        [Fact]
        public async Task TestThatDiagnosticIsNotReportedForFieldsAsync()
        {
            var testCode = @"public class TypeName
{
    const string bar = nameof(bar);
    const string Bar = nameof(Bar);
    string car = nameof(car);
    string Car = nameof(Car);
}";

            await VerifyCSharpDiagnosticAsync(testCode, EmptyDiagnosticResults, CancellationToken.None).ConfigureAwait(false);
        }

        [Fact]
        public async Task TestThatDiagnosticIsNotReportedForEventFieldsAsync()
        {
            var testCode = @"using System;
public class TypeName
{
    static event EventHandler bar;
    static event EventHandler Bar;
    event EventHandler car;
    event EventHandler Car;
}";

            await VerifyCSharpDiagnosticAsync(testCode, EmptyDiagnosticResults, CancellationToken.None).ConfigureAwait(false);
        }

        [Fact]
        public async Task TestThatDiagnosticIsNotReportedForVariablesAsync()
        {
            var testCode = @"public class TypeName
{
    public void MethodName()
    {
        const string bar = nameof(bar);
        const string Bar = nameof(Bar);
        string car = nameof(car);
        string Car = nameof(Car);
    }
}";

            await VerifyCSharpDiagnosticAsync(testCode, EmptyDiagnosticResults, CancellationToken.None).ConfigureAwait(false);
        }

        [Fact]
        public async Task TestThatDiagnosticIsReported_SingleParameterAsync()
        {
            var testCode = @"public class TypeName
{
    public void MethodName(string Bar)
    {
    }
}";

            DiagnosticResult expected = Diagnostic().WithArguments("Bar").WithLocation(3, 35);

            var fixedCode = @"public class TypeName
{
    public void MethodName(string bar)
    {
    }
}";

            await VerifyCSharpFixAsync(testCode, expected, fixedCode, CancellationToken.None).ConfigureAwait(false);
        }

        [Fact]
        public async Task TestThatDiagnosticIsReported_MultipleParametersAsync()
        {
            var testCode = @"public class TypeName
{
    public void MethodName(string Bar, string car, string Par)
    {
    }
}";

            DiagnosticResult[] expected =
            {
                Diagnostic().WithArguments("Bar").WithLocation(3, 35),
                Diagnostic().WithArguments("Par").WithLocation(3, 59),
            };

            var fixedCode = @"public class TypeName
{
    public void MethodName(string bar, string car, string par)
    {
    }
}";

            await VerifyCSharpFixAsync(testCode, expected, fixedCode, CancellationToken.None).ConfigureAwait(false);
        }

        [Fact]
        public async Task TestParameterStartingWithLetterAsync()
        {
            var testCode = @"public class TypeName
{
    public void MethodName(string bar)
    {
    }
}";

            await VerifyCSharpDiagnosticAsync(testCode, EmptyDiagnosticResults, CancellationToken.None).ConfigureAwait(false);
        }

        [Fact]
        public async Task TestParameterPlacedInsideNativeMethodsClassAsync()
        {
            var testCode = @"public class FooNativeMethods
{
    public void MethodName(string Bar)
    {
    }
}";

            await VerifyCSharpDiagnosticAsync(testCode, EmptyDiagnosticResults, CancellationToken.None).ConfigureAwait(false);
        }

        [Fact]
        public async Task TestRenameConflictsWithVariableAsync()
        {
            var testCode = @"public class TypeName
{
    public void MethodName(string Parameter)
    {
        string parameter = ""Text"";
    }
}";

            DiagnosticResult expected = Diagnostic().WithArguments("Parameter").WithLocation(3, 35);

            var fixedCode = @"public class TypeName
{
    public void MethodName(string parameter1)
    {
        string parameter = ""Text"";
    }
}";

            await VerifyCSharpFixAsync(testCode, expected, fixedCode, CancellationToken.None).ConfigureAwait(false);
        }

        [Fact]
        public async Task TestRenameConflictsWithKeywordAsync()
        {
            var testCode = @"public class TypeName
{
    public void MethodName(string Int)
    {
    }
}";

            DiagnosticResult expected = Diagnostic().WithArguments("Int").WithLocation(3, 35);

            var fixedCode = @"public class TypeName
{
    public void MethodName(string @int)
    {
    }
}";

            await VerifyCSharpFixAsync(testCode, expected, fixedCode, CancellationToken.None).ConfigureAwait(false);
        }

        [Fact]
        public async Task TestRenameConflictsWithLaterParameterAsync()
        {
            var testCode = @"public class TypeName
{
    public void MethodName(string Parameter, int parameter)
    {
    }
}";

            DiagnosticResult expected = Diagnostic().WithArguments("Parameter").WithLocation(3, 35);

            var fixedCode = @"public class TypeName
{
    public void MethodName(string parameter1, int parameter)
    {
    }
}";

            await VerifyCSharpFixAsync(testCode, expected, fixedCode, CancellationToken.None).ConfigureAwait(false);
        }

        [Fact]
        public async Task TestRenameConflictsWithEarlierParameterAsync()
        {
            var testCode = @"public class TypeName
{
    public void MethodName(string parameter, int Parameter)
    {
    }
}";

            DiagnosticResult expected = Diagnostic().WithArguments("Parameter").WithLocation(3, 50);

            var fixedCode = @"public class TypeName
{
    public void MethodName(string parameter, int parameter1)
    {
    }
}";

            await VerifyCSharpFixAsync(testCode, expected, fixedCode, CancellationToken.None).ConfigureAwait(false);
        }

        [Fact]
        public async Task TestNoViolationOnInterfaceParameterNameAsync()
        {
            var testCode = @"
public interface ITest
{
    void Method(int Param1, int param2, int Param3);
}

public class Test : ITest
{
    public void Method(int Param1, int param2, int param3)
    {
    }
}";
            var expected = new[]
            {
                Diagnostic().WithLocation(4, 21).WithArguments("Param1"),
                Diagnostic().WithLocation(4, 45).WithArguments("Param3"),
            };

            await VerifyCSharpDiagnosticAsync(testCode, expected, CancellationToken.None).ConfigureAwait(false);
        }

        [Fact]
        public async Task TestViolationOnRenamedInterfaceParameterNameAsync()
        {
            var testCode = @"
public interface ITest
{
    void Method(int Param1, int param2, int Param3);
}

public class Test : ITest
{
    public void Method(int Param1, int param2, int Other)
    {
    }
}";

            var expected = new[]
            {
                Diagnostic().WithLocation(4, 21).WithArguments("Param1"),
                Diagnostic().WithLocation(4, 45).WithArguments("Param3"),
                Diagnostic().WithLocation(9, 52).WithArguments("Other"),
            };

            await VerifyCSharpDiagnosticAsync(testCode, expected, CancellationToken.None).ConfigureAwait(false);
        }

        [Fact]
        public async Task TestNoViolationOnAbstractParameterNameAsync()
        {
            var testCode = @"
public abstract class TestBase
{
    public abstract void Method(int Param1, int param2, int Param3);
}

public class Test : TestBase
{
    public override void Method(int Param1, int param2, int param3)
    {
    }
}";

            var expected = new[]
            {
                Diagnostic().WithLocation(4, 37).WithArguments("Param1"),
                Diagnostic().WithLocation(4, 61).WithArguments("Param3"),
            };

            await VerifyCSharpDiagnosticAsync(testCode, expected, CancellationToken.None).ConfigureAwait(false);
        }

        [Fact]
        public async Task TestViolationOnRenamedAbstractParameterNameAsync()
        {
            var testCode = @"
public abstract class Testbase
{
    public abstract void Method(int Param1, int param2, int Param3);
}

public class Test : Testbase
{
    public override void Method(int Param1, int param2, int Other)
    {
    }
}";

            var expected = new[]
            {
                Diagnostic().WithLocation(4, 37).WithArguments("Param1"),
                Diagnostic().WithLocation(4, 61).WithArguments("Param3"),
                Diagnostic().WithLocation(9, 61).WithArguments("Other"),
            };

            await VerifyCSharpDiagnosticAsync(testCode, expected, CancellationToken.None).ConfigureAwait(false);
        }

        [Fact]
        [WorkItem(1442, "https://github.com/DotNetAnalyzers/StyleCopAnalyzers/issues/1442")]
        public async Task TestSimpleLambaExpressionAsync()
        {
            var testCode = @"public class TypeName
{
    public void MethodName()
    {
        System.Action<int> action = Ignored => { };
    }
}";

            DiagnosticResult expected = Diagnostic().WithArguments("Ignored").WithLocation(5, 37);

            await VerifyCSharpDiagnosticAsync(testCode, expected, CancellationToken.None).ConfigureAwait(false);
        }

        [Fact]
        [WorkItem(1343, "https://github.com/DotNetAnalyzers/StyleCopAnalyzers/issues/1343")]
        public async Task TestLambdaParameterNamedUnderscoreAsync()
        {
            var testCode = @"public class TypeName
{
    public void MethodName()
    {
        System.Action<int> action1 = _ => { };
        System.Action<int> action2 = (_) => { };
        System.Action<int> action3 = delegate(int _) { };
    }
}";

            await VerifyCSharpDiagnosticAsync(testCode, EmptyDiagnosticResults, CancellationToken.None).ConfigureAwait(false);
        }

        /// <summary>
        /// Verifies this diagnostic does not check whether or not a parameter named <c>_</c> is being used.
        /// </summary>
        /// <returns>A <see cref="Task"/> representing the asynchronous operation.</returns>
        [Fact]
        [WorkItem(1343, "https://github.com/DotNetAnalyzers/StyleCopAnalyzers/issues/1343")]
        public async Task TestLambdaParameterNamedUnderscoreUsageAsync()
        {
            var testCode = @"public class TypeName
{
    public void MethodName()
    {
        System.Func<int, int> function1 = _ => _;
        System.Func<int, int> function2 = (_) => _;
        System.Func<int, int> function3 = delegate(int _) { return _; };
    }
}";

            await VerifyCSharpDiagnosticAsync(testCode, EmptyDiagnosticResults, CancellationToken.None).ConfigureAwait(false);
        }

        [Fact]
        [WorkItem(1606, "https://github.com/DotNetAnalyzers/StyleCopAnalyzers/issues/1606")]
        public async Task TestLambdaParameterNamedDoubleUnderscoreAsync()
        {
            var testCode = @"public class TypeName
{
    public void MethodName()
    {
        System.Action<int> action1 = __ => { };
        System.Action<int> action2 = (__) => { };
        System.Action<int> action3 = delegate(int __) { };
    }
}";

            await this.VerifyCSharpDiagnosticAsync(testCode, EmptyDiagnosticResults, CancellationToken.None).ConfigureAwait(false);
        }

        /// <summary>
        /// Verifies this diagnostic does not check whether or not a parameter named <c>__</c> is being used.
        /// </summary>
        /// <returns>A <see cref="Task"/> representing the asynchronous operation.</returns>
        [Fact]
        [WorkItem(1606, "https://github.com/DotNetAnalyzers/StyleCopAnalyzers/issues/1606")]
        public async Task TestLambdaParameterNamedDoubleUnderscoreUsageAsync()
        {
            var testCode = @"public class TypeName
{
    public void MethodName()
    {
        System.Func<int, int> function1 = __ => __;
        System.Func<int, int> function2 = (__) => __;
        System.Func<int, int> function3 = delegate(int __) { return __; };
    }
}";

            await this.VerifyCSharpDiagnosticAsync(testCode, EmptyDiagnosticResults, CancellationToken.None).ConfigureAwait(false);
        }

        [Fact]
        [WorkItem(1343, "https://github.com/DotNetAnalyzers/StyleCopAnalyzers/issues/1343")]
        public async Task TestLambdaParameterWithThreeUnderscoresAsync()
        {
            var testCode = @"public class TypeName
{
    public void MethodName()
    {
        System.Action<int> action1 = ___ => { };
        System.Action<int> action2 = (___) => { };
        System.Action<int> action3 = delegate(int ___) { };
    }
}";

            DiagnosticResult[] expected =
            {
<<<<<<< HEAD
                Diagnostic().WithArguments("__").WithLocation(5, 38),
                Diagnostic().WithArguments("__").WithLocation(6, 39),
                Diagnostic().WithArguments("__").WithLocation(7, 51),
=======
                this.CSharpDiagnostic().WithArguments("___").WithLocation(5, 38),
                this.CSharpDiagnostic().WithArguments("___").WithLocation(6, 39),
                this.CSharpDiagnostic().WithArguments("___").WithLocation(7, 51),
>>>>>>> a7d874c3
            };
            await VerifyCSharpFixAsync(testCode, expected, testCode, CancellationToken.None).ConfigureAwait(false);
        }

        [Fact]
        [WorkItem(1343, "https://github.com/DotNetAnalyzers/StyleCopAnalyzers/issues/1343")]
        public async Task TestMethodParameterNamedUnderscoreAsync()
        {
            var testCode = @"public class TypeName
{
    public void MethodName(int _)
    {
    }
}";

            DiagnosticResult expected = Diagnostic().WithArguments("_").WithLocation(3, 32);
            await VerifyCSharpDiagnosticAsync(testCode, expected, CancellationToken.None).ConfigureAwait(false);
        }

        [Fact]
        [WorkItem(1606, "https://github.com/DotNetAnalyzers/StyleCopAnalyzers/issues/1606")]
        public async Task TestMethodParameterNamedDoubleUnderscoreAsync()
        {
            var testCode = @"public class TypeName
{
    public void MethodName(int __)
    {
    }
}";

            DiagnosticResult expected = this.CSharpDiagnostic().WithArguments("__").WithLocation(3, 32);
            await this.VerifyCSharpDiagnosticAsync(testCode, expected, CancellationToken.None).ConfigureAwait(false);
        }

        [Fact]
        [WorkItem(1529, "https://github.com/DotNetAnalyzers/StyleCopAnalyzers/issues/1529")]
        public async Task TestInheritedInterfacesWithOverloadedMembersAsync()
        {
            var testCode = @"
public interface ITest
{
    void Method(int Param1, int param2, int Param3);
    void Method();
}

public interface IEmptyInterface { }

public interface IDerivedTest : ITest, IEmptyInterface
{
    void Method(int Param1, int param2, int param3);
}";
            var expected = new[]
            {
                Diagnostic().WithLocation(4, 21).WithArguments("Param1"),
                Diagnostic().WithLocation(4, 45).WithArguments("Param3"),
                Diagnostic().WithLocation(12, 21).WithArguments("Param1"),
            };

            await VerifyCSharpDiagnosticAsync(testCode, expected, CancellationToken.None).ConfigureAwait(false);
        }

        [Fact]
        [WorkItem(1604, "https://github.com/DotNetAnalyzers/StyleCopAnalyzers/issues/1604")]
        public async Task TestCodeFixProperlyRemovesUnderscoreAsync()
        {
            var testCode = @"
public class TestClass
{
    public TestClass(string _text)
        : this(_text, false)
    {
    }

    public TestClass(string text, bool flag)
    {
    }
}
";

            var fixedCode = @"
public class TestClass
{
    public TestClass(string text)
        : this(text, false)
    {
    }

    public TestClass(string text, bool flag)
    {
    }
}
";

            var expected = Diagnostic().WithLocation(4, 29).WithArguments("_text");
            await VerifyCSharpFixAsync(testCode, expected, fixedCode, CancellationToken.None).ConfigureAwait(false);
        }

        /// <summary>
        /// Verify that an invalid method override will not produce a diagnostic nor crash the analyzer.
        /// </summary>
        /// <returns>A <see cref="Task"/> representing the asynchronous unit test.</returns>
        [Fact]
        [WorkItem(2189, "https://github.com/DotNetAnalyzers/StyleCopAnalyzers/issues/2189")]
        public async Task InvalidMethodOverrideShouldNotProduceDiagnosticAsync()
        {
            var testCode = @"
namespace TestNamespace
{
    public abstract class BaseClass
    {
        public abstract void TestMethod(int p1, int p2);
    }

    public class TestClass : BaseClass
    {
        public override void TestMethod(int p1, X int P2)
        {
        }
    }
}
";
            DiagnosticResult[] expected =
            {
                CompilerError("CS0534").WithLocation(9, 18).WithMessage("'TestClass' does not implement inherited abstract member 'BaseClass.TestMethod(int, int)'"),
                CompilerError("CS0115").WithLocation(11, 30).WithMessage("'TestClass.TestMethod(int, X, int)': no suitable method found to override"),
                CompilerError("CS0246").WithLocation(11, 49).WithMessage("The type or namespace name 'X' could not be found (are you missing a using directive or an assembly reference?)"),
                CompilerError("CS1001").WithLocation(11, 51).WithMessage("Identifier expected"),
                CompilerError("CS1003").WithLocation(11, 51).WithMessage("Syntax error, ',' expected"),
            };

            await VerifyCSharpDiagnosticAsync(testCode, expected, CancellationToken.None).ConfigureAwait(false);
        }
    }
}<|MERGE_RESOLUTION|>--- conflicted
+++ resolved
@@ -395,7 +395,7 @@
     }
 }";
 
-            await this.VerifyCSharpDiagnosticAsync(testCode, EmptyDiagnosticResults, CancellationToken.None).ConfigureAwait(false);
+            await VerifyCSharpDiagnosticAsync(testCode, EmptyDiagnosticResults, CancellationToken.None).ConfigureAwait(false);
         }
 
         /// <summary>
@@ -416,7 +416,7 @@
     }
 }";
 
-            await this.VerifyCSharpDiagnosticAsync(testCode, EmptyDiagnosticResults, CancellationToken.None).ConfigureAwait(false);
+            await VerifyCSharpDiagnosticAsync(testCode, EmptyDiagnosticResults, CancellationToken.None).ConfigureAwait(false);
         }
 
         [Fact]
@@ -435,15 +435,9 @@
 
             DiagnosticResult[] expected =
             {
-<<<<<<< HEAD
-                Diagnostic().WithArguments("__").WithLocation(5, 38),
-                Diagnostic().WithArguments("__").WithLocation(6, 39),
-                Diagnostic().WithArguments("__").WithLocation(7, 51),
-=======
-                this.CSharpDiagnostic().WithArguments("___").WithLocation(5, 38),
-                this.CSharpDiagnostic().WithArguments("___").WithLocation(6, 39),
-                this.CSharpDiagnostic().WithArguments("___").WithLocation(7, 51),
->>>>>>> a7d874c3
+                Diagnostic().WithArguments("___").WithLocation(5, 38),
+                Diagnostic().WithArguments("___").WithLocation(6, 39),
+                Diagnostic().WithArguments("___").WithLocation(7, 51),
             };
             await VerifyCSharpFixAsync(testCode, expected, testCode, CancellationToken.None).ConfigureAwait(false);
         }
@@ -474,8 +468,8 @@
     }
 }";
 
-            DiagnosticResult expected = this.CSharpDiagnostic().WithArguments("__").WithLocation(3, 32);
-            await this.VerifyCSharpDiagnosticAsync(testCode, expected, CancellationToken.None).ConfigureAwait(false);
+            DiagnosticResult expected = Diagnostic().WithArguments("__").WithLocation(3, 32);
+            await VerifyCSharpDiagnosticAsync(testCode, expected, CancellationToken.None).ConfigureAwait(false);
         }
 
         [Fact]
