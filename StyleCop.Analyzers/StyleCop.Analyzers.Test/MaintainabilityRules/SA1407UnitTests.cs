--- conflicted
+++ resolved
@@ -216,7 +216,6 @@
     }
 }";
 
-<<<<<<< HEAD
             DiagnosticResult[] expected =
                 {
                     this.CSharpDiagnostic().WithLocation(6, 17),
@@ -226,12 +225,9 @@
                     this.CSharpDiagnostic().WithLocation(9, 24),
                 };
 
-            await this.VerifyCSharpDiagnosticAsync(testCode, expected, CancellationToken.None);
-
-            await this.VerifyCSharpFixAsync(testCode, fixedCode);
-=======
+            await this.VerifyCSharpDiagnosticAsync(testCode, expected, CancellationToken.None).ConfigureAwait(false);
+
             await this.VerifyCSharpFixAsync(testCode, fixedCode).ConfigureAwait(false);
->>>>>>> 523908f0
         }
 
         protected override DiagnosticAnalyzer GetCSharpDiagnosticAnalyzer()
